--- conflicted
+++ resolved
@@ -5,12 +5,8 @@
 
 // 导入内部使用的类和函数
 import { ApiClientFactory } from './clients/ApiClientFactory'
-<<<<<<< HEAD
-import { ProviderOptions } from './clients/types'
-=======
 import { createClient } from './clients/PluginEnabledAiClient'
 import { type ProviderSettingsMap } from './clients/types'
->>>>>>> f9c7ae51
 import { createUniversalClient } from './clients/UniversalAiSdkClient'
 import { aiProviderRegistry, isProviderSupported } from './providers/registry'
 
@@ -153,27 +149,6 @@
   }
 }
 
-<<<<<<< HEAD
-// 便捷的预配置clients创建函数
-export const createOpenAIClient = (options: ProviderOptions) => {
-  return createUniversalClient('openai', options)
-}
-
-export const createOpenAICompatibleClient = (options: ProviderOptions) => {
-  return createUniversalClient('openai-compatible', options)
-}
-
-export const createAnthropicClient = (options: ProviderOptions) => {
-  return createUniversalClient('anthropic', options)
-}
-
-export const createGoogleClient = (options: ProviderOptions) => {
-  return createUniversalClient('google', options)
-}
-
-export const createXAIClient = (options: ProviderOptions) => {
-  return createUniversalClient('xai', options)
-=======
 export const createOpenAIClient = (options: ProviderSettingsMap['openai'], plugins?: any[]) => {
   return createClient('openai', options, plugins)
 }
@@ -188,7 +163,6 @@
 
 export const createXAIClient = (options: ProviderSettingsMap['xai'], plugins?: any[]) => {
   return createClient('xai', options, plugins)
->>>>>>> f9c7ae51
 }
 
 // ==================== 调试和开发工具 ====================
