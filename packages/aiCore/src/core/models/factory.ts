--- conflicted
+++ resolved
@@ -2,25 +2,12 @@
  * 模型工厂函数
  * 统一的模型创建和配置管理
  */
-<<<<<<< HEAD
 import { LanguageModelV2, LanguageModelV2Middleware } from '@ai-sdk/provider'
-=======
->>>>>>> c92475b6
 import { LanguageModel } from 'ai'
 
 import { wrapModelWithMiddlewares } from '../middleware'
 import { createBaseModel } from './ProviderCreator'
-<<<<<<< HEAD
-
-export interface ModelConfig {
-  providerId: ProviderId
-  modelId: string
-  options: ProviderSettingsMap[ProviderId]
-  middlewares?: LanguageModelV2Middleware[]
-}
-=======
 import { ModelConfig } from './types'
->>>>>>> c92475b6
 
 /**
  * 创建模型 - 核心函数
