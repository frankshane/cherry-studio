import type { ExtractChunkData } from '@cherrystudio/embedjs-interfaces'
import { electronAPI } from '@electron-toolkit/preload'
import { IpcChannel } from '@shared/IpcChannel'
<<<<<<< HEAD
import {
  FileListResponse,
  FileMetadata,
  FileUploadResponse,
  KnowledgeBaseParams,
  KnowledgeItem,
  MCPServer,
  Provider,
  Shortcut,
  WebDavConfig
} from '@types'
=======
import { FileType, KnowledgeBaseParams, KnowledgeItem, MCPServer, Shortcut, ThemeMode, WebDavConfig } from '@types'
>>>>>>> cc2810b1
import { contextBridge, ipcRenderer, OpenDialogOptions, shell, webUtils } from 'electron'
import { Notification } from 'src/renderer/src/types/notification'
import { CreateDirectoryOptions } from 'webdav'

import type { ActionItem } from '../renderer/src/types/selectionTypes'

// Custom APIs for renderer
const api = {
  getAppInfo: () => ipcRenderer.invoke(IpcChannel.App_Info),
  reload: () => ipcRenderer.invoke(IpcChannel.App_Reload),
  setProxy: (proxy: string | undefined) => ipcRenderer.invoke(IpcChannel.App_Proxy, proxy),
  checkForUpdate: () => ipcRenderer.invoke(IpcChannel.App_CheckForUpdate),
  showUpdateDialog: () => ipcRenderer.invoke(IpcChannel.App_ShowUpdateDialog),
  setLanguage: (lang: string) => ipcRenderer.invoke(IpcChannel.App_SetLanguage, lang),
  setLaunchOnBoot: (isActive: boolean) => ipcRenderer.invoke(IpcChannel.App_SetLaunchOnBoot, isActive),
  setLaunchToTray: (isActive: boolean) => ipcRenderer.invoke(IpcChannel.App_SetLaunchToTray, isActive),
  setTray: (isActive: boolean) => ipcRenderer.invoke(IpcChannel.App_SetTray, isActive),
  setTrayOnClose: (isActive: boolean) => ipcRenderer.invoke(IpcChannel.App_SetTrayOnClose, isActive),
  setTheme: (theme: ThemeMode) => ipcRenderer.invoke(IpcChannel.App_SetTheme, theme),
  handleZoomFactor: (delta: number, reset: boolean = false) =>
    ipcRenderer.invoke(IpcChannel.App_HandleZoomFactor, delta, reset),
  setAutoUpdate: (isActive: boolean) => ipcRenderer.invoke(IpcChannel.App_SetAutoUpdate, isActive),
  openWebsite: (url: string) => ipcRenderer.invoke(IpcChannel.Open_Website, url),
  getCacheSize: () => ipcRenderer.invoke(IpcChannel.App_GetCacheSize),
  clearCache: () => ipcRenderer.invoke(IpcChannel.App_ClearCache),
  notification: {
    send: (notification: Notification) => ipcRenderer.invoke(IpcChannel.Notification_Send, notification)
  },
  system: {
    getDeviceType: () => ipcRenderer.invoke(IpcChannel.System_GetDeviceType),
    getHostname: () => ipcRenderer.invoke(IpcChannel.System_GetHostname)
  },
  devTools: {
    toggle: () => ipcRenderer.invoke(IpcChannel.System_ToggleDevTools)
  },
  zip: {
    compress: (text: string) => ipcRenderer.invoke(IpcChannel.Zip_Compress, text),
    decompress: (text: Buffer) => ipcRenderer.invoke(IpcChannel.Zip_Decompress, text)
  },
  backup: {
    backup: (fileName: string, data: string, destinationPath?: string, skipBackupFile?: boolean) =>
      ipcRenderer.invoke(IpcChannel.Backup_Backup, fileName, data, destinationPath, skipBackupFile),
    restore: (backupPath: string) => ipcRenderer.invoke(IpcChannel.Backup_Restore, backupPath),
    backupToWebdav: (data: string, webdavConfig: WebDavConfig) =>
      ipcRenderer.invoke(IpcChannel.Backup_BackupToWebdav, data, webdavConfig),
    restoreFromWebdav: (webdavConfig: WebDavConfig) =>
      ipcRenderer.invoke(IpcChannel.Backup_RestoreFromWebdav, webdavConfig),
    listWebdavFiles: (webdavConfig: WebDavConfig) =>
      ipcRenderer.invoke(IpcChannel.Backup_ListWebdavFiles, webdavConfig),
    checkConnection: (webdavConfig: WebDavConfig) =>
      ipcRenderer.invoke(IpcChannel.Backup_CheckConnection, webdavConfig),
    createDirectory: (webdavConfig: WebDavConfig, path: string, options?: CreateDirectoryOptions) =>
      ipcRenderer.invoke(IpcChannel.Backup_CreateDirectory, webdavConfig, path, options),
    deleteWebdavFile: (fileName: string, webdavConfig: WebDavConfig) =>
      ipcRenderer.invoke(IpcChannel.Backup_DeleteWebdavFile, fileName, webdavConfig)
  },
  file: {
    select: (options?: OpenDialogOptions) => ipcRenderer.invoke(IpcChannel.File_Select, options),
    upload: (file: FileMetadata) => ipcRenderer.invoke(IpcChannel.File_Upload, file),
    delete: (fileId: string) => ipcRenderer.invoke(IpcChannel.File_Delete, fileId),
    deleteDir: (dirPath: string) => ipcRenderer.invoke(IpcChannel.File_DeleteDir, dirPath),
    read: (fileId: string) => ipcRenderer.invoke(IpcChannel.File_Read, fileId),
    clear: () => ipcRenderer.invoke(IpcChannel.File_Clear),
    get: (filePath: string) => ipcRenderer.invoke(IpcChannel.File_Get, filePath),
    /**
     * 创建一个空的临时文件
     * @param fileName 文件名
     * @returns 临时文件路径
     */
    createTempFile: (fileName: string): Promise<string> => ipcRenderer.invoke(IpcChannel.File_CreateTempFile, fileName),
    /**
     * 写入文件
     * @param filePath 文件路径
     * @param data 数据
     */
    write: (filePath: string, data: Uint8Array | string) => ipcRenderer.invoke(IpcChannel.File_Write, filePath, data),

    writeWithId: (id: string, content: string) => ipcRenderer.invoke(IpcChannel.File_WriteWithId, id, content),
    open: (options?: OpenDialogOptions) => ipcRenderer.invoke(IpcChannel.File_Open, options),
    openPath: (path: string) => ipcRenderer.invoke(IpcChannel.File_OpenPath, path),
    save: (path: string, content: string | NodeJS.ArrayBufferView, options?: any) =>
      ipcRenderer.invoke(IpcChannel.File_Save, path, content, options),
    selectFolder: () => ipcRenderer.invoke(IpcChannel.File_SelectFolder),
    saveImage: (name: string, data: string) => ipcRenderer.invoke(IpcChannel.File_SaveImage, name, data),
    binaryImage: (fileId: string) => ipcRenderer.invoke(IpcChannel.File_BinaryImage, fileId),
    base64Image: (fileId: string) => ipcRenderer.invoke(IpcChannel.File_Base64Image, fileId),
<<<<<<< HEAD
=======
    saveBase64Image: (data: string) => ipcRenderer.invoke(IpcChannel.File_SaveBase64Image, data),
>>>>>>> cc2810b1
    download: (url: string, isUseContentType?: boolean) =>
      ipcRenderer.invoke(IpcChannel.File_Download, url, isUseContentType),
    copy: (fileId: string, destPath: string) => ipcRenderer.invoke(IpcChannel.File_Copy, fileId, destPath),
    base64File: (fileId: string) => ipcRenderer.invoke(IpcChannel.File_Base64File, fileId),
    getPathForFile: (file: File) => webUtils.getPathForFile(file)
  },
  fs: {
    read: (path: string) => ipcRenderer.invoke(IpcChannel.Fs_Read, path)
  },
  export: {
    toWord: (markdown: string, fileName: string) => ipcRenderer.invoke(IpcChannel.Export_Word, markdown, fileName)
  },
  openPath: (path: string) => ipcRenderer.invoke(IpcChannel.Open_Path, path),
  shortcuts: {
    update: (shortcuts: Shortcut[]) => ipcRenderer.invoke(IpcChannel.Shortcuts_Update, shortcuts)
  },
  knowledgeBase: {
    create: (base: KnowledgeBaseParams) => ipcRenderer.invoke(IpcChannel.KnowledgeBase_Create, base),
    reset: (base: KnowledgeBaseParams) => ipcRenderer.invoke(IpcChannel.KnowledgeBase_Reset, base),
    delete: (id: string) => ipcRenderer.invoke(IpcChannel.KnowledgeBase_Delete, id),
    add: ({
      base,
      item,
      forceReload = false
    }: {
      base: KnowledgeBaseParams
      item: KnowledgeItem
      forceReload?: boolean
    }) => ipcRenderer.invoke(IpcChannel.KnowledgeBase_Add, { base, item, forceReload }),
    remove: ({ uniqueId, uniqueIds, base }: { uniqueId: string; uniqueIds: string[]; base: KnowledgeBaseParams }) =>
      ipcRenderer.invoke(IpcChannel.KnowledgeBase_Remove, { uniqueId, uniqueIds, base }),
    search: ({ search, base }: { search: string; base: KnowledgeBaseParams }) =>
      ipcRenderer.invoke(IpcChannel.KnowledgeBase_Search, { search, base }),
    rerank: ({ search, base, results }: { search: string; base: KnowledgeBaseParams; results: ExtractChunkData[] }) =>
      ipcRenderer.invoke(IpcChannel.KnowledgeBase_Rerank, { search, base, results })
  },
  window: {
    setMinimumSize: (width: number, height: number) =>
      ipcRenderer.invoke(IpcChannel.Windows_SetMinimumSize, width, height),
    resetMinimumSize: () => ipcRenderer.invoke(IpcChannel.Windows_ResetMinimumSize)
  },
  fileService: {
    upload: (provider: Provider, file: FileMetadata): Promise<FileUploadResponse> =>
      ipcRenderer.invoke(IpcChannel.FileService_Upload, provider, file),
    list: (provider: Provider): Promise<FileListResponse> => ipcRenderer.invoke(IpcChannel.FileService_List, provider),
    delete: (provider: Provider, fileId: string) => ipcRenderer.invoke(IpcChannel.FileService_Delete, provider, fileId),
    retrieve: (provider: Provider, fileId: string): Promise<FileUploadResponse> =>
      ipcRenderer.invoke(IpcChannel.FileService_Retrieve, provider, fileId)
  },
  selectionMenu: {
    action: (action: string) => ipcRenderer.invoke('selection-menu:action', action)
  },
  config: {
    set: (key: string, value: any, isNotify: boolean = false) =>
      ipcRenderer.invoke(IpcChannel.Config_Set, key, value, isNotify),
    get: (key: string) => ipcRenderer.invoke(IpcChannel.Config_Get, key)
  },
  miniWindow: {
    show: () => ipcRenderer.invoke(IpcChannel.MiniWindow_Show),
    hide: () => ipcRenderer.invoke(IpcChannel.MiniWindow_Hide),
    close: () => ipcRenderer.invoke(IpcChannel.MiniWindow_Close),
    toggle: () => ipcRenderer.invoke(IpcChannel.MiniWindow_Toggle),
    setPin: (isPinned: boolean) => ipcRenderer.invoke(IpcChannel.MiniWindow_SetPin, isPinned)
  },
  aes: {
    encrypt: (text: string, secretKey: string, iv: string) =>
      ipcRenderer.invoke(IpcChannel.Aes_Encrypt, text, secretKey, iv),
    decrypt: (encryptedData: string, iv: string, secretKey: string) =>
      ipcRenderer.invoke(IpcChannel.Aes_Decrypt, encryptedData, iv, secretKey)
  },
  mcp: {
    removeServer: (server: MCPServer) => ipcRenderer.invoke(IpcChannel.Mcp_RemoveServer, server),
    restartServer: (server: MCPServer) => ipcRenderer.invoke(IpcChannel.Mcp_RestartServer, server),
    stopServer: (server: MCPServer) => ipcRenderer.invoke(IpcChannel.Mcp_StopServer, server),
    listTools: (server: MCPServer) => ipcRenderer.invoke(IpcChannel.Mcp_ListTools, server),
    callTool: ({ server, name, args }: { server: MCPServer; name: string; args: any }) =>
      ipcRenderer.invoke(IpcChannel.Mcp_CallTool, { server, name, args }),
    listPrompts: (server: MCPServer) => ipcRenderer.invoke(IpcChannel.Mcp_ListPrompts, server),
    getPrompt: ({ server, name, args }: { server: MCPServer; name: string; args?: Record<string, any> }) =>
      ipcRenderer.invoke(IpcChannel.Mcp_GetPrompt, { server, name, args }),
    listResources: (server: MCPServer) => ipcRenderer.invoke(IpcChannel.Mcp_ListResources, server),
    getResource: ({ server, uri }: { server: MCPServer; uri: string }) =>
      ipcRenderer.invoke(IpcChannel.Mcp_GetResource, { server, uri }),
    getInstallInfo: () => ipcRenderer.invoke(IpcChannel.Mcp_GetInstallInfo),
    checkMcpConnectivity: (server: any) => ipcRenderer.invoke(IpcChannel.Mcp_CheckConnectivity, server)
  },
  shell: {
    openExternal: (url: string, options?: Electron.OpenExternalOptions) => shell.openExternal(url, options)
  },
  copilot: {
    getAuthMessage: (headers?: Record<string, string>) =>
      ipcRenderer.invoke(IpcChannel.Copilot_GetAuthMessage, headers),
    getCopilotToken: (device_code: string, headers?: Record<string, string>) =>
      ipcRenderer.invoke(IpcChannel.Copilot_GetCopilotToken, device_code, headers),
    saveCopilotToken: (access_token: string) => ipcRenderer.invoke(IpcChannel.Copilot_SaveCopilotToken, access_token),
    getToken: (headers?: Record<string, string>) => ipcRenderer.invoke(IpcChannel.Copilot_GetToken, headers),
    logout: () => ipcRenderer.invoke(IpcChannel.Copilot_Logout),
    getUser: (token: string) => ipcRenderer.invoke(IpcChannel.Copilot_GetUser, token)
  },
  // Binary related APIs
  isBinaryExist: (name: string) => ipcRenderer.invoke(IpcChannel.App_IsBinaryExist, name),
  getBinaryPath: (name: string) => ipcRenderer.invoke(IpcChannel.App_GetBinaryPath, name),
  installUVBinary: () => ipcRenderer.invoke(IpcChannel.App_InstallUvBinary),
  installBunBinary: () => ipcRenderer.invoke(IpcChannel.App_InstallBunBinary),
  protocol: {
    onReceiveData: (callback: (data: { url: string; params: any }) => void) => {
      const listener = (_event: Electron.IpcRendererEvent, data: { url: string; params: any }) => {
        callback(data)
      }
      ipcRenderer.on('protocol-data', listener)
      return () => {
        ipcRenderer.off('protocol-data', listener)
      }
    }
  },
  nutstore: {
    getSSOUrl: () => ipcRenderer.invoke(IpcChannel.Nutstore_GetSsoUrl),
    decryptToken: (token: string) => ipcRenderer.invoke(IpcChannel.Nutstore_DecryptToken, token),
    getDirectoryContents: (token: string, path: string) =>
      ipcRenderer.invoke(IpcChannel.Nutstore_GetDirectoryContents, token, path)
  },
  searchService: {
    openSearchWindow: (uid: string) => ipcRenderer.invoke(IpcChannel.SearchWindow_Open, uid),
    closeSearchWindow: (uid: string) => ipcRenderer.invoke(IpcChannel.SearchWindow_Close, uid),
    openUrlInSearchWindow: (uid: string, url: string) => ipcRenderer.invoke(IpcChannel.SearchWindow_OpenUrl, uid, url)
  },
  webview: {
    setOpenLinkExternal: (webviewId: number, isExternal: boolean) =>
      ipcRenderer.invoke(IpcChannel.Webview_SetOpenLinkExternal, webviewId, isExternal)
  },
  storeSync: {
    subscribe: () => ipcRenderer.invoke(IpcChannel.StoreSync_Subscribe),
    unsubscribe: () => ipcRenderer.invoke(IpcChannel.StoreSync_Unsubscribe),
    onUpdate: (action: any) => ipcRenderer.invoke(IpcChannel.StoreSync_OnUpdate, action)
  },
  selection: {
    hideToolbar: () => ipcRenderer.invoke(IpcChannel.Selection_ToolbarHide),
    writeToClipboard: (text: string) => ipcRenderer.invoke(IpcChannel.Selection_WriteToClipboard, text),
    determineToolbarSize: (width: number, height: number) =>
      ipcRenderer.invoke(IpcChannel.Selection_ToolbarDetermineSize, width, height),
    setEnabled: (enabled: boolean) => ipcRenderer.invoke(IpcChannel.Selection_SetEnabled, enabled),
    setTriggerMode: (triggerMode: string) => ipcRenderer.invoke(IpcChannel.Selection_SetTriggerMode, triggerMode),
    setFollowToolbar: (isFollowToolbar: boolean) =>
      ipcRenderer.invoke(IpcChannel.Selection_SetFollowToolbar, isFollowToolbar),
    setRemeberWinSize: (isRemeberWinSize: boolean) =>
      ipcRenderer.invoke(IpcChannel.Selection_SetRemeberWinSize, isRemeberWinSize),
    setFilterMode: (filterMode: string) => ipcRenderer.invoke(IpcChannel.Selection_SetFilterMode, filterMode),
    setFilterList: (filterList: string[]) => ipcRenderer.invoke(IpcChannel.Selection_SetFilterList, filterList),
    processAction: (actionItem: ActionItem) => ipcRenderer.invoke(IpcChannel.Selection_ProcessAction, actionItem),
    closeActionWindow: () => ipcRenderer.invoke(IpcChannel.Selection_ActionWindowClose),
    minimizeActionWindow: () => ipcRenderer.invoke(IpcChannel.Selection_ActionWindowMinimize),
    pinActionWindow: (isPinned: boolean) => ipcRenderer.invoke(IpcChannel.Selection_ActionWindowPin, isPinned)
  }
}

// Use `contextBridge` APIs to expose Electron APIs to
// renderer only if context isolation is enabled, otherwise
// just add to the DOM global.
if (process.contextIsolated) {
  try {
    contextBridge.exposeInMainWorld('electron', electronAPI)
    contextBridge.exposeInMainWorld('api', api)
    contextBridge.exposeInMainWorld('obsidian', {
      getVaults: () => ipcRenderer.invoke(IpcChannel.Obsidian_GetVaults),
      getFolders: (vaultName: string) => ipcRenderer.invoke(IpcChannel.Obsidian_GetFiles, vaultName),
      getFiles: (vaultName: string) => ipcRenderer.invoke(IpcChannel.Obsidian_GetFiles, vaultName)
    })
  } catch (error) {
    console.error(error)
  }
} else {
  // @ts-ignore (define in dts)
  window.electron = electronAPI
  // @ts-ignore (define in dts)
  window.api = api
}

export type WindowApiType = typeof api<|MERGE_RESOLUTION|>--- conflicted
+++ resolved
@@ -1,7 +1,6 @@
 import type { ExtractChunkData } from '@cherrystudio/embedjs-interfaces'
 import { electronAPI } from '@electron-toolkit/preload'
 import { IpcChannel } from '@shared/IpcChannel'
-<<<<<<< HEAD
 import {
   FileListResponse,
   FileMetadata,
@@ -11,11 +10,9 @@
   MCPServer,
   Provider,
   Shortcut,
+  ThemeMode,
   WebDavConfig
 } from '@types'
-=======
-import { FileType, KnowledgeBaseParams, KnowledgeItem, MCPServer, Shortcut, ThemeMode, WebDavConfig } from '@types'
->>>>>>> cc2810b1
 import { contextBridge, ipcRenderer, OpenDialogOptions, shell, webUtils } from 'electron'
 import { Notification } from 'src/renderer/src/types/notification'
 import { CreateDirectoryOptions } from 'webdav'
@@ -102,10 +99,7 @@
     saveImage: (name: string, data: string) => ipcRenderer.invoke(IpcChannel.File_SaveImage, name, data),
     binaryImage: (fileId: string) => ipcRenderer.invoke(IpcChannel.File_BinaryImage, fileId),
     base64Image: (fileId: string) => ipcRenderer.invoke(IpcChannel.File_Base64Image, fileId),
-<<<<<<< HEAD
-=======
     saveBase64Image: (data: string) => ipcRenderer.invoke(IpcChannel.File_SaveBase64Image, data),
->>>>>>> cc2810b1
     download: (url: string, isUseContentType?: boolean) =>
       ipcRenderer.invoke(IpcChannel.File_Download, url, isUseContentType),
     copy: (fileId: string, destPath: string) => ipcRenderer.invoke(IpcChannel.File_Copy, fileId, destPath),
