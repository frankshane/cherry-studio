--- conflicted
+++ resolved
@@ -1,5 +1,4 @@
-import { createSlice, PayloadAction } from '@reduxjs/toolkit'
-import { createSelector } from '@reduxjs/toolkit'
+import { createSelector, createSlice, PayloadAction } from '@reduxjs/toolkit'
 import { DEFAULT_CONTEXTCOUNT, DEFAULT_TEMPERATURE } from '@renderer/config/constant'
 import { getDefaultAssistant } from '@renderer/services/AssistantService'
 import { Assistant, AssistantSettings, Model } from '@renderer/types'
@@ -12,16 +11,10 @@
 }
 
 const initialState: AssistantsState = {
-<<<<<<< HEAD
   defaultAssistant: getDefaultAssistant(), // 这个是模型设置的默认助手
   assistants: [getDefaultAssistant()], // 这个是主页列表的默认助手
-  tagsOrder: []
-=======
-  defaultAssistant: getDefaultAssistant(),
-  assistants: [getDefaultAssistant()],
   tagsOrder: [],
   collapsedTags: {}
->>>>>>> ba21a2c5
 }
 
 // ----------- selectors -----------
@@ -98,15 +91,6 @@
         }
       }
     },
-<<<<<<< HEAD
-    setModel: (state, action: PayloadAction<{ assistantId: string; model: Model }>) => {
-      const { assistantId, model } = action.payload
-      for (let i = 0; i < state.assistants.length; i++) {
-        if (state.assistants[i].id === assistantId) {
-          state.assistants[i] = {
-            ...state.assistants[i],
-            model: model
-=======
     setTagsOrder: (state, action: PayloadAction<string[]>) => {
       const newOrder = action.payload
       state.tagsOrder = newOrder
@@ -127,71 +111,28 @@
         [tag]: !prev[tag]
       }
     },
-    addTopic: (state, action: PayloadAction<{ assistantId: string; topic: Topic }>) => {
-      const topic = action.payload.topic
-      topic.createdAt = topic.createdAt || new Date().toISOString()
-      topic.updatedAt = topic.updatedAt || new Date().toISOString()
-      state.assistants = state.assistants.map((assistant) =>
-        assistant.id === action.payload.assistantId
-          ? {
-              ...assistant,
-              topics: uniqBy([topic, ...assistant.topics], 'id')
-            }
-          : assistant
-      )
+    updateTopicUpdatedAt: (state, action: PayloadAction<{ topicId: string }>) => {
+      outer: for (const assistant of state.assistants) {
+        for (const topic of assistant.topics) {
+          if (topic.id === action.payload.topicId) {
+            topic.updatedAt = new Date().toISOString()
+            break outer
+          }
+        }
+      }
     },
-    removeTopic: (state, action: PayloadAction<{ assistantId: string; topic: Topic }>) => {
-      state.assistants = state.assistants.map((assistant) =>
-        assistant.id === action.payload.assistantId
-          ? {
-              ...assistant,
-              topics: assistant.topics.filter(({ id }) => id !== action.payload.topic.id)
-            }
-          : assistant
-      )
-    },
-    updateTopic: (state, action: PayloadAction<{ assistantId: string; topic: Topic }>) => {
-      const newTopic = action.payload.topic
-      newTopic.updatedAt = new Date().toISOString()
-      state.assistants = state.assistants.map((assistant) =>
-        assistant.id === action.payload.assistantId
-          ? {
-              ...assistant,
-              topics: assistant.topics.map((topic) => {
-                const _topic = topic.id === newTopic.id ? newTopic : topic
-                _topic.messages = []
-                return _topic
-              })
-            }
-          : assistant
-      )
-    },
-    updateTopics: (state, action: PayloadAction<{ assistantId: string; topics: Topic[] }>) => {
-      state.assistants = state.assistants.map((assistant) =>
-        assistant.id === action.payload.assistantId
-          ? {
-              ...assistant,
-              topics: action.payload.topics.map((topic) =>
-                isEmpty(topic.messages) ? topic : { ...topic, messages: [] }
-              )
-            }
-          : assistant
-      )
-    },
-    removeAllTopics: (state, action: PayloadAction<{ assistantId: string }>) => {
-      state.assistants = state.assistants.map((assistant) => {
-        if (assistant.id === action.payload.assistantId) {
-          assistant.topics.forEach((topic) => TopicManager.removeTopic(topic.id))
-          return {
-            ...assistant,
-            topics: [getDefaultTopic(assistant.id)]
->>>>>>> ba21a2c5
+    setModel: (state, action: PayloadAction<{ assistantId: string; model: Model }>) => {
+      const { assistantId, model } = action.payload
+      for (let i = 0; i < state.assistants.length; i++) {
+        if (state.assistants[i].id === assistantId) {
+          state.assistants[i] = {
+            ...state.assistants[i],
+            model: model
           }
           break
         }
       }
     },
-<<<<<<< HEAD
     // 从模板创建助手
     createAssistantFromTemplate: (state, action: PayloadAction<{ templateId: string; assistantId: string }>) => {
       const { templateId, assistantId } = action.payload
@@ -204,30 +145,6 @@
         }
         state.assistants.push(newAssistant)
       }
-    },
-    setTagsOrder: (state, action: PayloadAction<string[]>) => {
-      state.tagsOrder = action.payload
-=======
-    updateTopicUpdatedAt: (state, action: PayloadAction<{ topicId: string }>) => {
-      outer: for (const assistant of state.assistants) {
-        for (const topic of assistant.topics) {
-          if (topic.id === action.payload.topicId) {
-            topic.updatedAt = new Date().toISOString()
-            break outer
-          }
-        }
-      }
-    },
-    setModel: (state, action: PayloadAction<{ assistantId: string; model: Model }>) => {
-      state.assistants = state.assistants.map((assistant) =>
-        assistant.id === action.payload.assistantId
-          ? {
-              ...assistant,
-              model: action.payload.model
-            }
-          : assistant
-      )
->>>>>>> ba21a2c5
     }
   }
 })
@@ -238,16 +155,8 @@
   addAssistant,
   removeAssistant,
   updateAssistant,
-<<<<<<< HEAD
   createAssistantFromTemplate,
-=======
-  addTopic,
-  removeTopic,
-  updateTopic,
-  updateTopics,
-  removeAllTopics,
   updateTopicUpdatedAt,
->>>>>>> ba21a2c5
   setModel,
   setTagsOrder,
   updateAssistantSettings,
