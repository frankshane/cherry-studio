import Logger from '@renderer/config/logger'
import { isOpenAIDeepResearchModel } from '@renderer/config/models'
import db from '@renderer/databases'
import { autoRenameTopic } from '@renderer/hooks/useTopic'
import { fetchChatCompletion } from '@renderer/services/ApiService'
import { fetchDeepResearch } from '@renderer/services/DeepResearchService'
import { EVENT_NAMES, EventEmitter } from '@renderer/services/EventService'
import FileManager from '@renderer/services/FileManager'
import { NotificationService } from '@renderer/services/NotificationService'
import { createStreamProcessor, type StreamProcessorCallbacks } from '@renderer/services/StreamProcessingService'
import { estimateMessagesUsage } from '@renderer/services/TokenService'
import store from '@renderer/store'
import { updateTopicUpdatedAt } from '@renderer/store/assistants'
import type { Assistant, ExternalToolResult, FileMetadata, MCPToolResponse, Model, Topic } from '@renderer/types'
import type {
  CitationMessageBlock,
  FileMessageBlock,
  ImageMessageBlock,
  Message,
  MessageBlock,
  PlaceholderMessageBlock,
  ToolMessageBlock
} from '@renderer/types/newMessage'
import { AssistantMessageStatus, MessageBlockStatus, MessageBlockType, Response } from '@renderer/types/newMessage'
import { uuid } from '@renderer/utils'
import { abortCompletion } from '@renderer/utils/abortController'
import { deepResearchConfirmation } from '@renderer/utils/deepResearchConfirmation'
import { formatErrorMessage, isAbortError } from '@renderer/utils/error'
import {
  createAssistantMessage,
  createBaseMessageBlock,
  createCitationBlock,
  createDeepResearchBlock,
  createErrorBlock,
  createImageBlock,
  createMainTextBlock,
  createThinkingBlock,
  createToolBlock,
  createTranslationBlock,
  resetAssistantMessage
} from '@renderer/utils/messageUtils/create'
import { getMainTextContent } from '@renderer/utils/messageUtils/find'
<<<<<<< HEAD
import { clearTopicQueue, getTopicQueue } from '@renderer/utils/queue'
=======
import { getTopicQueue } from '@renderer/utils/queue'
import { waitForTopicQueue } from '@renderer/utils/queue'
>>>>>>> 2fad7c0f
import { isOnHomePage } from '@renderer/utils/window'
import { t } from 'i18next'
import { isEmpty, throttle } from 'lodash'
import { LRUCache } from 'lru-cache'

import type { AppDispatch, RootState } from '../index'
import { removeManyBlocks, updateOneBlock, upsertManyBlocks, upsertOneBlock } from '../messageBlock'
import { newMessagesActions, selectMessagesForTopic } from '../newMessage'

const handleChangeLoadingOfTopic = async (topicId: string) => {
  await waitForTopicQueue(topicId)
  store.dispatch(newMessagesActions.setTopicLoading({ topicId, loading: false }))
}
// TODO: 后续可以将db操作移到Listener Middleware中
export const saveMessageAndBlocksToDB = async (message: Message, blocks: MessageBlock[], messageIndex: number = -1) => {
  try {
    if (blocks.length > 0) {
      await db.message_blocks.bulkPut(blocks)
    }
    const topic = await db.topics.get(message.topicId)
    if (topic) {
      const _messageIndex = topic.messages.findIndex((m) => m.id === message.id)
      const updatedMessages = [...topic.messages]

      if (_messageIndex !== -1) {
        updatedMessages[_messageIndex] = message
      } else {
        if (messageIndex !== -1) {
          updatedMessages.splice(messageIndex, 0, message)
        } else {
          updatedMessages.push(message)
        }
      }
      await db.topics.update(message.topicId, { messages: updatedMessages })
      store.dispatch(updateTopicUpdatedAt({ topicId: message.topicId }))
    } else {
      console.error(`[saveMessageAndBlocksToDB] Topic ${message.topicId} not found.`)
    }
  } catch (error) {
    console.error(`[saveMessageAndBlocksToDB] Failed to save message ${message.id}:`, error)
  }
}

const updateExistingMessageAndBlocksInDB = async (
  updatedMessage: Partial<Message> & Pick<Message, 'id' | 'topicId'>,
  updatedBlocks: MessageBlock[]
) => {
  try {
    await db.transaction('rw', db.topics, db.message_blocks, async () => {
      // Always update blocks if provided
      if (updatedBlocks.length > 0) {
        await db.message_blocks.bulkPut(updatedBlocks)
      }

      // Check if there are message properties to update beyond id and topicId
      const messageKeysToUpdate = Object.keys(updatedMessage).filter((key) => key !== 'id' && key !== 'topicId')

      // Only proceed with topic update if there are actual message changes
      if (messageKeysToUpdate.length > 0) {
        // 使用 where().modify() 进行原子更新
        await db.topics
          .where('id')
          .equals(updatedMessage.topicId)
          .modify((topic) => {
            if (!topic) return

            const messageIndex = topic.messages.findIndex((m) => m.id === updatedMessage.id)
            if (messageIndex !== -1) {
              // 直接在原对象上更新需要修改的属性
              messageKeysToUpdate.forEach((key) => {
                topic.messages[messageIndex][key] = updatedMessage[key]
              })
            }
          })

        store.dispatch(updateTopicUpdatedAt({ topicId: updatedMessage.topicId }))
      }
    })
  } catch (error) {
    console.error(`[updateExistingMsg] Failed to update message ${updatedMessage.id}:`, error)
  }
}

/**
 * 消息块节流器。
 * 每个消息块有独立节流器，并发更新时不会互相影响
 */
const blockUpdateThrottlers = new LRUCache<string, ReturnType<typeof throttle>>({
  max: 100,
  ttl: 1000 * 60 * 5,
  updateAgeOnGet: true
})

/**
 * 消息块 RAF 缓存。
 * 用于管理 RAF 请求创建和取消。
 */
const blockUpdateRafs = new LRUCache<string, number>({
  max: 100,
  ttl: 1000 * 60 * 5,
  updateAgeOnGet: true
})

/**
 * 获取或创建消息块专用的节流函数。
 */
const getBlockThrottler = (id: string) => {
  if (!blockUpdateThrottlers.has(id)) {
    const throttler = throttle(async (blockUpdate: any) => {
      const existingRAF = blockUpdateRafs.get(id)
      if (existingRAF) {
        cancelAnimationFrame(existingRAF)
      }

      const rafId = requestAnimationFrame(() => {
        store.dispatch(updateOneBlock({ id, changes: blockUpdate }))
        blockUpdateRafs.delete(id)
      })

      blockUpdateRafs.set(id, rafId)
      await db.message_blocks.update(id, blockUpdate)
    }, 150)

    blockUpdateThrottlers.set(id, throttler)
  }

  return blockUpdateThrottlers.get(id)!
}

/**
 * 更新单个消息块。
 */
const throttledBlockUpdate = (id: string, blockUpdate: any) => {
  const throttler = getBlockThrottler(id)
  throttler(blockUpdate)
}

/**
 * 取消单个块的节流更新，移除节流器和 RAF。
 */
const cancelThrottledBlockUpdate = (id: string) => {
  const rafId = blockUpdateRafs.get(id)
  if (rafId) {
    cancelAnimationFrame(rafId)
    blockUpdateRafs.delete(id)
  }

  const throttler = blockUpdateThrottlers.get(id)
  if (throttler) {
    throttler.cancel()
    blockUpdateThrottlers.delete(id)
  }
}

/**
 * 批量清理多个消息块。
 */
export const cleanupMultipleBlocks = (dispatch: AppDispatch, blockIds: string[]) => {
  blockIds.forEach((id) => {
    cancelThrottledBlockUpdate(id)
  })

  const getBlocksFiles = async (blockIds: string[]) => {
    const blocks = await db.message_blocks.where('id').anyOf(blockIds).toArray()
    const files = blocks
      .filter((block) => block.type === MessageBlockType.FILE || block.type === MessageBlockType.IMAGE)
      .map((block) => block.file)
      .filter((file): file is FileMetadata => file !== undefined)
    return isEmpty(files) ? [] : files
  }

  const cleanupFiles = async (files: FileMetadata[]) => {
    await Promise.all(files.map((file) => FileManager.deleteFile(file.id, false)))
  }

  getBlocksFiles(blockIds).then(cleanupFiles)

  if (blockIds.length > 0) {
    dispatch(removeManyBlocks(blockIds))
  }
}

// // 修改: 节流更新单个块的内容/状态到数据库 (仅用于 Text/Thinking Chunks)
// export const throttledBlockDbUpdate = throttle(
//   async (blockId: string, blockChanges: Partial<MessageBlock>) => {
//     // Check if blockId is valid before attempting update
//     if (!blockId) {
//       console.warn('[DB Throttle Block Update] Attempted to update with null/undefined blockId. Skipping.')
//       return
//     }
//     const state = store.getState()
//     const block = state.messageBlocks.entities[blockId]
//     // throttle是异步函数,可能会在complete事件触发后才执行
//     if (
//       blockChanges.status === MessageBlockStatus.STREAMING &&
//       (block?.status === MessageBlockStatus.SUCCESS || block?.status === MessageBlockStatus.ERROR)
//     )
//       return
//     try {
//     } catch (error) {
//       console.error(`[DB Throttle Block Update] Failed for block ${blockId}:`, error)
//     }
//   },
//   300, // 可以调整节流间隔
//   { leading: false, trailing: true }
// )

// 新增: 通用的、非节流的函数，用于保存消息和块的更新到数据库
const saveUpdatesToDB = async (
  messageId: string,
  topicId: string,
  messageUpdates: Partial<Message>, // 需要更新的消息字段
  blocksToUpdate: MessageBlock[] // 需要更新/创建的块
) => {
  try {
    const messageDataToSave: Partial<Message> & Pick<Message, 'id' | 'topicId'> = {
      id: messageId,
      topicId,
      ...messageUpdates
    }
    await updateExistingMessageAndBlocksInDB(messageDataToSave, blocksToUpdate)
  } catch (error) {
    console.error(`[DB Save Updates] Failed for message ${messageId}:`, error)
  }
}

// 新增: 辅助函数，用于获取并保存单个更新后的 Block 到数据库
const saveUpdatedBlockToDB = async (
  blockId: string | null,
  messageId: string,
  topicId: string,
  getState: () => RootState
) => {
  if (!blockId) {
    console.warn('[DB Save Single Block] Received null/undefined blockId. Skipping save.')
    return
  }
  const state = getState()
  const blockToSave = state.messageBlocks.entities[blockId]
  if (blockToSave) {
    await saveUpdatesToDB(messageId, topicId, {}, [blockToSave]) // Pass messageId, topicId, empty message updates, and the block
  } else {
    console.warn(`[DB Save Single Block] Block ${blockId} not found in state. Cannot save.`)
  }
}

// --- Helper Function for Multi-Model Dispatch ---
// 多模型创建和发送请求的逻辑，用于用户消息多模型发送和重发
const dispatchMultiModelResponses = async (
  dispatch: AppDispatch,
  getState: () => RootState,
  topicId: string,
  triggeringMessage: Message, // userMessage or messageToResend
  assistant: Assistant,
  mentionedModels: Model[]
) => {
  const assistantMessageStubs: Message[] = []
  const tasksToQueue: { assistantConfig: Assistant; messageStub: Message }[] = []

  for (const mentionedModel of mentionedModels) {
    const assistantForThisMention = { ...assistant, model: mentionedModel }
    const assistantMessage = createAssistantMessage(assistant.id, topicId, {
      askId: triggeringMessage.id,
      model: mentionedModel,
      modelId: mentionedModel.id
    })
    dispatch(newMessagesActions.addMessage({ topicId, message: assistantMessage }))
    assistantMessageStubs.push(assistantMessage)
    tasksToQueue.push({ assistantConfig: assistantForThisMention, messageStub: assistantMessage })
  }

  const topicFromDB = await db.topics.get(topicId)
  if (topicFromDB) {
    const currentTopicMessageIds = getState().messages.messageIdsByTopic[topicId] || []
    const currentEntities = getState().messages.entities
    const messagesToSaveInDB = currentTopicMessageIds.map((id) => currentEntities[id]).filter((m): m is Message => !!m)
    await db.topics.update(topicId, { messages: messagesToSaveInDB })
  } else {
    console.error(`[dispatchMultiModelResponses] Topic ${topicId} not found in DB during multi-model save.`)
    throw new Error(`Topic ${topicId} not found in DB.`)
  }

  const queue = getTopicQueue(topicId)
  for (const task of tasksToQueue) {
    queue.add(async () => {
      await fetchAndProcessAssistantResponseImpl(dispatch, getState, topicId, task.assistantConfig, task.messageStub)
    })
  }
}

// --- End Helper Function ---

// Internal function extracted from sendMessage to handle fetching and processing assistant response
const fetchAndProcessAssistantResponseImpl = async (
  dispatch: AppDispatch,
  getState: () => RootState,
  topicId: string,
  assistant: Assistant,
  assistantMessage: Message // Pass the prepared assistant message (new or reset)
) => {
  const assistantMsgId = assistantMessage.id
  let callbacks: StreamProcessorCallbacks = {}
  try {
    dispatch(newMessagesActions.setTopicLoading({ topicId, loading: true }))

    let accumulatedContent = ''
    let accumulatedThinking = ''
    // 专注于管理UI焦点和块切换
    let lastBlockId: string | null = null
    let lastBlockType: MessageBlockType | null = null
    // 专注于块内部的生命周期处理
    let initialPlaceholderBlockId: string | null = null
    let citationBlockId: string | null = null
    let mainTextBlockId: string | null = null
    let thinkingBlockId: string | null = null
    let imageBlockId: string | null = null
    let toolBlockId: string | null = null
    let hasWebSearch = false
    const toolCallIdToBlockIdMap = new Map<string, string>()
    const notificationService = NotificationService.getInstance()

    const handleBlockTransition = async (newBlock: MessageBlock, newBlockType: MessageBlockType) => {
      lastBlockId = newBlock.id
      lastBlockType = newBlockType
      if (newBlockType !== MessageBlockType.MAIN_TEXT) {
        accumulatedContent = ''
      }
      if (newBlockType !== MessageBlockType.THINKING) {
        accumulatedThinking = ''
      }
      dispatch(
        newMessagesActions.updateMessage({
          topicId,
          messageId: assistantMsgId,
          updates: { blockInstruction: { id: newBlock.id } }
        })
      )
      dispatch(upsertOneBlock(newBlock))
      dispatch(
        newMessagesActions.upsertBlockReference({
          messageId: assistantMsgId,
          blockId: newBlock.id,
          status: newBlock.status
        })
      )

      const currentState = getState()
      const updatedMessage = currentState.messages.entities[assistantMsgId]
      if (updatedMessage) {
        await saveUpdatesToDB(assistantMsgId, topicId, { blocks: updatedMessage.blocks }, [newBlock])
      } else {
        console.error(`[handleBlockTransition] Failed to get updated message ${assistantMsgId} from state for DB save.`)
      }
    }

    const allMessagesForTopic = selectMessagesForTopic(getState(), topicId)

    let messagesForContext: Message[] = []
    const userMessageId = assistantMessage.askId
    const userMessageIndex = allMessagesForTopic.findIndex((m) => m?.id === userMessageId)

    if (userMessageIndex === -1) {
      console.error(
        `[fetchAndProcessAssistantResponseImpl] Triggering user message ${userMessageId} (askId of ${assistantMsgId}) not found. Falling back.`
      )
      const assistantMessageIndexFallback = allMessagesForTopic.findIndex((m) => m?.id === assistantMsgId)
      messagesForContext = (
        assistantMessageIndexFallback !== -1
          ? allMessagesForTopic.slice(0, assistantMessageIndexFallback)
          : allMessagesForTopic
      ).filter((m) => m && !m.status?.includes('ing'))
    } else {
      const contextSlice = allMessagesForTopic.slice(0, userMessageIndex + 1)
      messagesForContext = contextSlice.filter((m) => m && !m.status?.includes('ing'))
    }

    callbacks = {
      onLLMResponseCreated: async () => {
        const baseBlock = createBaseMessageBlock(assistantMsgId, MessageBlockType.UNKNOWN, {
          status: MessageBlockStatus.PROCESSING
        })
        initialPlaceholderBlockId = baseBlock.id
        await handleBlockTransition(baseBlock as PlaceholderMessageBlock, MessageBlockType.UNKNOWN)
      },
      onTextChunk: async (text) => {
        accumulatedContent += text
        if (mainTextBlockId) {
          const blockChanges: Partial<MessageBlock> = {
            content: accumulatedContent,
            status: MessageBlockStatus.STREAMING
          }
          throttledBlockUpdate(mainTextBlockId, blockChanges)
        } else if (initialPlaceholderBlockId) {
          // 将占位块转换为主文本块
          const initialChanges: Partial<MessageBlock> = {
            type: MessageBlockType.MAIN_TEXT,
            content: accumulatedContent,
            status: MessageBlockStatus.STREAMING,
            citationReferences: citationBlockId ? [{ citationBlockId }] : []
          }
          mainTextBlockId = initialPlaceholderBlockId
          // 清理占位块
          initialPlaceholderBlockId = null
          lastBlockType = MessageBlockType.MAIN_TEXT
          dispatch(updateOneBlock({ id: mainTextBlockId, changes: initialChanges }))
          saveUpdatedBlockToDB(mainTextBlockId, assistantMsgId, topicId, getState)
        } else {
          const newBlock = createMainTextBlock(assistantMsgId, accumulatedContent, {
            status: MessageBlockStatus.STREAMING,
            citationReferences: citationBlockId ? [{ citationBlockId }] : []
          })
          mainTextBlockId = newBlock.id // 立即设置ID，防止竞态条件
          await handleBlockTransition(newBlock, MessageBlockType.MAIN_TEXT)
        }
      },
      onTextComplete: async (finalText) => {
        if (mainTextBlockId) {
          const changes = {
            content: finalText,
            status: MessageBlockStatus.SUCCESS
          }
          cancelThrottledBlockUpdate(mainTextBlockId)
          dispatch(updateOneBlock({ id: mainTextBlockId, changes }))
          saveUpdatedBlockToDB(mainTextBlockId, assistantMsgId, topicId, getState)
          mainTextBlockId = null
        } else {
          console.warn(
            `[onTextComplete] Received text.complete but last block was not MAIN_TEXT (was ${lastBlockType}) or lastBlockId  is null.`
          )
        }
        if (citationBlockId && !hasWebSearch) {
          const changes: Partial<CitationMessageBlock> = {
            status: MessageBlockStatus.SUCCESS
          }
          dispatch(updateOneBlock({ id: citationBlockId, changes }))
          saveUpdatedBlockToDB(citationBlockId, assistantMsgId, topicId, getState)
          citationBlockId = null
        }
      },
      onThinkingChunk: async (text, thinking_millsec) => {
        accumulatedThinking += text
        if (thinkingBlockId) {
          const blockChanges: Partial<MessageBlock> = {
            content: accumulatedThinking,
            status: MessageBlockStatus.STREAMING,
            thinking_millsec: thinking_millsec
          }
          throttledBlockUpdate(thinkingBlockId, blockChanges)
        } else if (initialPlaceholderBlockId) {
          // First chunk for this block: Update type and status immediately
          lastBlockType = MessageBlockType.THINKING
          const initialChanges: Partial<MessageBlock> = {
            type: MessageBlockType.THINKING,
            content: accumulatedThinking,
            status: MessageBlockStatus.STREAMING
          }
          thinkingBlockId = initialPlaceholderBlockId
          initialPlaceholderBlockId = null
          dispatch(updateOneBlock({ id: thinkingBlockId, changes: initialChanges }))
          saveUpdatedBlockToDB(thinkingBlockId, assistantMsgId, topicId, getState)
        } else {
          const newBlock = createThinkingBlock(assistantMsgId, accumulatedThinking, {
            status: MessageBlockStatus.STREAMING,
            thinking_millsec: 0
          })
          thinkingBlockId = newBlock.id // 立即设置ID，防止竞态条件
          await handleBlockTransition(newBlock, MessageBlockType.THINKING)
        }
      },
      onThinkingComplete: (finalText, final_thinking_millsec) => {
        if (thinkingBlockId) {
          const changes = {
            type: MessageBlockType.THINKING,
            content: finalText,
            status: MessageBlockStatus.SUCCESS,
            thinking_millsec: final_thinking_millsec
          }
          cancelThrottledBlockUpdate(thinkingBlockId)
          dispatch(updateOneBlock({ id: thinkingBlockId, changes }))
          saveUpdatedBlockToDB(thinkingBlockId, assistantMsgId, topicId, getState)
        } else {
          console.warn(
            `[onThinkingComplete] Received thinking.complete but last block was not THINKING (was ${lastBlockType}) or lastBlockId  is null.`
          )
        }
        thinkingBlockId = null
      },
      onToolCallInProgress: (toolResponse: MCPToolResponse) => {
        if (initialPlaceholderBlockId) {
          lastBlockType = MessageBlockType.TOOL
          const changes: Partial<ToolMessageBlock> = {
            type: MessageBlockType.TOOL,
            status: MessageBlockStatus.PROCESSING,
            metadata: { rawMcpToolResponse: toolResponse }
          }
          toolBlockId = initialPlaceholderBlockId
          initialPlaceholderBlockId = null
          dispatch(updateOneBlock({ id: toolBlockId, changes }))
          saveUpdatedBlockToDB(toolBlockId, assistantMsgId, topicId, getState)
          toolCallIdToBlockIdMap.set(toolResponse.id, toolBlockId)
        } else if (toolResponse.status === 'invoking') {
          const toolBlock = createToolBlock(assistantMsgId, toolResponse.id, {
            toolName: toolResponse.tool.name,
            status: MessageBlockStatus.PROCESSING,
            metadata: { rawMcpToolResponse: toolResponse }
          })
          handleBlockTransition(toolBlock, MessageBlockType.TOOL)
          toolCallIdToBlockIdMap.set(toolResponse.id, toolBlock.id)
        } else {
          console.warn(
            `[onToolCallInProgress] Received unhandled tool status: ${toolResponse.status} for ID: ${toolResponse.id}`
          )
        }
      },
      onToolCallComplete: (toolResponse: MCPToolResponse) => {
        const existingBlockId = toolCallIdToBlockIdMap.get(toolResponse.id)
        toolCallIdToBlockIdMap.delete(toolResponse.id)
        if (toolResponse.status === 'done' || toolResponse.status === 'error') {
          if (!existingBlockId) {
            console.error(
              `[onToolCallComplete] No existing block found for completed/error tool call ID: ${toolResponse.id}. Cannot update.`
            )
            return
          }
          const finalStatus = toolResponse.status === 'done' ? MessageBlockStatus.SUCCESS : MessageBlockStatus.ERROR
          const changes: Partial<ToolMessageBlock> = {
            content: toolResponse.response,
            status: finalStatus,
            metadata: { rawMcpToolResponse: toolResponse }
          }
          if (finalStatus === MessageBlockStatus.ERROR) {
            changes.error = { message: `Tool execution failed/error`, details: toolResponse.response }
          }
          cancelThrottledBlockUpdate(existingBlockId)
          dispatch(updateOneBlock({ id: existingBlockId, changes }))
          saveUpdatedBlockToDB(existingBlockId, assistantMsgId, topicId, getState)
        } else {
          console.warn(
            `[onToolCallComplete] Received unhandled tool status: ${toolResponse.status} for ID: ${toolResponse.id}`
          )
        }
      },
      onExternalToolInProgress: async () => {
        const citationBlock = createCitationBlock(assistantMsgId, {}, { status: MessageBlockStatus.PROCESSING })
        citationBlockId = citationBlock.id
        await handleBlockTransition(citationBlock, MessageBlockType.CITATION)
        // saveUpdatedBlockToDB(citationBlock.id, assistantMsgId, topicId, getState)
      },
      onExternalToolComplete: (externalToolResult: ExternalToolResult) => {
        if (citationBlockId) {
          const changes: Partial<CitationMessageBlock> = {
            response: externalToolResult.webSearch,
            knowledge: externalToolResult.knowledge,
            memories: externalToolResult.memories,
            status: MessageBlockStatus.SUCCESS
          }
          dispatch(updateOneBlock({ id: citationBlockId, changes }))
          saveUpdatedBlockToDB(citationBlockId, assistantMsgId, topicId, getState)
        } else {
          console.error('[onExternalToolComplete] citationBlockId is null. Cannot update.')
        }
      },
      onLLMWebSearchInProgress: async () => {
        if (initialPlaceholderBlockId) {
          lastBlockType = MessageBlockType.CITATION
          citationBlockId = initialPlaceholderBlockId
          const changes: Partial<CitationMessageBlock> = {
            type: MessageBlockType.CITATION,
            status: MessageBlockStatus.PROCESSING
          }
          lastBlockType = MessageBlockType.CITATION
          dispatch(updateOneBlock({ id: initialPlaceholderBlockId, changes }))
          saveUpdatedBlockToDB(initialPlaceholderBlockId, assistantMsgId, topicId, getState)
          initialPlaceholderBlockId = null
        } else {
          const citationBlock = createCitationBlock(assistantMsgId, {}, { status: MessageBlockStatus.PROCESSING })
          citationBlockId = citationBlock.id
          await handleBlockTransition(citationBlock, MessageBlockType.CITATION)
        }
      },
      onLLMWebSearchComplete: async (llmWebSearchResult) => {
        if (citationBlockId) {
          hasWebSearch = true
          const changes: Partial<CitationMessageBlock> = {
            response: llmWebSearchResult,
            status: MessageBlockStatus.SUCCESS
          }
          dispatch(updateOneBlock({ id: citationBlockId, changes }))
          saveUpdatedBlockToDB(citationBlockId, assistantMsgId, topicId, getState)

          if (mainTextBlockId) {
            const state = getState()
            const existingMainTextBlock = state.messageBlocks.entities[mainTextBlockId]
            if (existingMainTextBlock && existingMainTextBlock.type === MessageBlockType.MAIN_TEXT) {
              const currentRefs = existingMainTextBlock.citationReferences || []
              const mainTextChanges = {
                citationReferences: [
                  ...currentRefs,
                  { citationBlockId, citationBlockSource: llmWebSearchResult.source }
                ]
              }
              dispatch(updateOneBlock({ id: mainTextBlockId, changes: mainTextChanges }))
              saveUpdatedBlockToDB(mainTextBlockId, assistantMsgId, topicId, getState)
            }
            mainTextBlockId = null
          }
        }
      },
      onImageCreated: async () => {
        if (initialPlaceholderBlockId) {
          lastBlockType = MessageBlockType.IMAGE
          const initialChanges: Partial<ImageMessageBlock> = {
            type: MessageBlockType.IMAGE,
            status: MessageBlockStatus.STREAMING
          }
          lastBlockType = MessageBlockType.IMAGE
          imageBlockId = initialPlaceholderBlockId
          initialPlaceholderBlockId = null
          dispatch(updateOneBlock({ id: imageBlockId, changes: initialChanges }))
          saveUpdatedBlockToDB(imageBlockId, assistantMsgId, topicId, getState)
        } else if (!imageBlockId) {
          const imageBlock = createImageBlock(assistantMsgId, {
            status: MessageBlockStatus.STREAMING
          })
          imageBlockId = imageBlock.id
          await handleBlockTransition(imageBlock, MessageBlockType.IMAGE)
        }
      },
      onImageDelta: (imageData) => {
        const imageUrl = imageData.images?.[0] || 'placeholder_image_url'
        if (imageBlockId) {
          const changes: Partial<ImageMessageBlock> = {
            url: imageUrl,
            metadata: { generateImageResponse: imageData },
            status: MessageBlockStatus.STREAMING
          }
          dispatch(updateOneBlock({ id: imageBlockId, changes }))
          saveUpdatedBlockToDB(imageBlockId, assistantMsgId, topicId, getState)
        }
      },
      onImageGenerated: (imageData) => {
        if (imageBlockId) {
          if (!imageData) {
            const changes: Partial<ImageMessageBlock> = {
              status: MessageBlockStatus.SUCCESS
            }
            dispatch(updateOneBlock({ id: imageBlockId, changes }))
            saveUpdatedBlockToDB(imageBlockId, assistantMsgId, topicId, getState)
          } else {
            const imageUrl = imageData.images?.[0] || 'placeholder_image_url'
            const changes: Partial<ImageMessageBlock> = {
              url: imageUrl,
              metadata: { generateImageResponse: imageData },
              status: MessageBlockStatus.SUCCESS
            }
            dispatch(updateOneBlock({ id: imageBlockId, changes }))
            saveUpdatedBlockToDB(imageBlockId, assistantMsgId, topicId, getState)
          }
        } else {
          console.error('[onImageGenerated] Last block was not an Image block or ID is missing.')
        }
        imageBlockId = null
      },
      onError: async (error) => {
        console.dir(error, { depth: null })
        const isErrorTypeAbort = isAbortError(error)
        let pauseErrorLanguagePlaceholder = ''
        if (isErrorTypeAbort) {
          pauseErrorLanguagePlaceholder = 'pause_placeholder'
        }

        const serializableError = {
          name: error.name,
          message: pauseErrorLanguagePlaceholder || error.message || formatErrorMessage(error),
          originalMessage: error.message,
          stack: error.stack,
          status: error.status || error.code,
          requestId: error.request_id
        }
        if (!isOnHomePage()) {
          await notificationService.send({
            id: uuid(),
            type: 'error',
            title: t('notification.assistant'),
            message: serializableError.message,
            silent: false,
            timestamp: Date.now(),
            source: 'assistant'
          })
        }
        const possibleBlockId =
          mainTextBlockId || thinkingBlockId || toolBlockId || imageBlockId || citationBlockId || lastBlockId
        if (possibleBlockId) {
          // 更改上一个block的状态为ERROR
          const changes: Partial<MessageBlock> = {
            status: isErrorTypeAbort ? MessageBlockStatus.PAUSED : MessageBlockStatus.ERROR
          }
          cancelThrottledBlockUpdate(possibleBlockId)
          dispatch(updateOneBlock({ id: possibleBlockId, changes }))
          saveUpdatedBlockToDB(possibleBlockId, assistantMsgId, topicId, getState)
        }

        const errorBlock = createErrorBlock(assistantMsgId, serializableError, { status: MessageBlockStatus.SUCCESS })
        await handleBlockTransition(errorBlock, MessageBlockType.ERROR)
        const messageErrorUpdate = {
          status: isErrorTypeAbort ? AssistantMessageStatus.SUCCESS : AssistantMessageStatus.ERROR
        }
        dispatch(newMessagesActions.updateMessage({ topicId, messageId: assistantMsgId, updates: messageErrorUpdate }))

        saveUpdatesToDB(assistantMsgId, topicId, messageErrorUpdate, [])

        EventEmitter.emit(EVENT_NAMES.MESSAGE_COMPLETE, {
          id: assistantMsgId,
          topicId,
          status: isErrorTypeAbort ? 'pause' : 'error',
          error: error.message
        })
      },
      onComplete: async (status: AssistantMessageStatus, response?: Response) => {
        const finalStateOnComplete = getState()
        const finalAssistantMsg = finalStateOnComplete.messages.entities[assistantMsgId]

        if (status === 'success' && finalAssistantMsg) {
          const userMsgId = finalAssistantMsg.askId
          const orderedMsgs = selectMessagesForTopic(finalStateOnComplete, topicId)
          const userMsgIndex = orderedMsgs.findIndex((m) => m.id === userMsgId)
          const contextForUsage = userMsgIndex !== -1 ? orderedMsgs.slice(0, userMsgIndex + 1) : []
          const finalContextWithAssistant = [...contextForUsage, finalAssistantMsg]

          const possibleBlockId =
            mainTextBlockId || thinkingBlockId || toolBlockId || imageBlockId || citationBlockId || lastBlockId
          if (possibleBlockId) {
            const changes: Partial<MessageBlock> = {
              status: MessageBlockStatus.SUCCESS
            }
            cancelThrottledBlockUpdate(possibleBlockId)
            dispatch(updateOneBlock({ id: possibleBlockId, changes }))
            saveUpdatedBlockToDB(possibleBlockId, assistantMsgId, topicId, getState)
          }

          const endTime = Date.now()
          const duration = endTime - startTime
          const content = getMainTextContent(finalAssistantMsg)
          if (!isOnHomePage() && duration > 60 * 1000) {
            await notificationService.send({
              id: uuid(),
              type: 'success',
              title: t('notification.assistant'),
              message: content.length > 50 ? content.slice(0, 47) + '...' : content,
              silent: false,
              timestamp: Date.now(),
              source: 'assistant'
            })
          }

          // 更新topic的name
          autoRenameTopic(assistant, topicId)

          if (
            response &&
            (response.usage?.total_tokens === 0 ||
              response?.usage?.prompt_tokens === 0 ||
              response?.usage?.completion_tokens === 0)
          ) {
            const usage = await estimateMessagesUsage({ assistant, messages: finalContextWithAssistant })
            response.usage = usage
          }
          // dispatch(newMessagesActions.setTopicLoading({ topicId, loading: false }))
        }
        if (response && response.metrics) {
          if (response.metrics.completion_tokens === 0 && response.usage?.completion_tokens) {
            response = {
              ...response,
              metrics: {
                ...response.metrics,
                completion_tokens: response.usage.completion_tokens
              }
            }
          }
        }

        const messageUpdates: Partial<Message> = { status, metrics: response?.metrics, usage: response?.usage }
        dispatch(
          newMessagesActions.updateMessage({
            topicId,
            messageId: assistantMsgId,
            updates: messageUpdates
          })
        )
        saveUpdatesToDB(assistantMsgId, topicId, messageUpdates, [])

        EventEmitter.emit(EVENT_NAMES.MESSAGE_COMPLETE, { id: assistantMsgId, topicId, status })
      }
    }

    const streamProcessorCallbacks = createStreamProcessor(callbacks)

    const startTime = Date.now()

    if (isOpenAIDeepResearchModel(assistant.model)) {
      const deepResearchBlock = await handleDeepResearchFlow(dispatch, getState, topicId, assistantMessage)
      const clarificationUpdater = getClarificationUpdater(assistantMessage.id, dispatch)
      if (!clarificationUpdater) {
        return
      }
      await fetchDeepResearch({
        messages: messagesForContext,
        assistant,
        callbacks: {
          onResearchStarted: async (): Promise<string | undefined> => {
            // 等待用户确认并获取补全信息
            return new Promise<string | undefined>((resolve) => {
              deepResearchConfirmation.registerResolver(deepResearchBlock.id, (userSupplementInfo?: string) => {
                dispatch(
                  updateOneBlock({
                    id: deepResearchBlock.id,
                    changes: {
                      metadata: {
                        deepResearchState: {
                          phase: 'research'
                        }
                      }
                    }
                  })
                )
                resolve(userSupplementInfo)
              })
            })
          },
          onResponse: clarificationUpdater,
          onChunkReceived: streamProcessorCallbacks
        }
      })
    } else {
      // 正常聊天流程
      await fetchChatCompletion({
        messages: messagesForContext,
        assistant: assistant,
        onChunkReceived: streamProcessorCallbacks
      })
    }
  } catch (error: any) {
    console.error('Error fetching chat completion:', error)
    if (assistantMessage) {
      callbacks.onError?.(error)
      throw error
    }
  }
}

const getClarificationUpdater = (messageId: string, dispatch: AppDispatch) => {
  const state = store.getState()
  const message = state.messages.entities[messageId]
  if (!message) {
    return null
  }
  let deepResearchBlockId: string | undefined
  if (message.blocks && message.blocks.length > 0) {
    for (const blockId of message.blocks) {
      const block = state.messageBlocks.entities[blockId]
      if (block && block.type === MessageBlockType.DEEP_RESEARCH) {
        deepResearchBlockId = blockId
        break
      }
    }
  }
  if (deepResearchBlockId) {
    const blockId = deepResearchBlockId
    const changes: Partial<MessageBlock> = {
      content: '',
      status: MessageBlockStatus.STREAMING,
      metadata: {
        deepResearchState: {
          phase: 'clarification'
        }
      }
    }
    dispatch(updateOneBlock({ id: blockId, changes }))
    return throttle(
      (accumulatedText: string, isComplete: boolean = false) => {
        dispatch(updateBlockThunk(blockId, accumulatedText, isComplete))

        // 澄清阶段完成，更新状态为等待用户确认
        if (isComplete) {
          dispatch(
            updateOneBlock({
              id: blockId,
              changes: {
                metadata: {
                  deepResearchState: {
                    phase: 'waiting_confirmation'
                  }
                }
              }
            })
          )
        }
      },
      200,
      { leading: true, trailing: true }
    )
  }
  return null
}

/**
 * 处理Deep Research流程初始化
 */
const handleDeepResearchFlow = async (
  dispatch: AppDispatch,
  getState: () => RootState,
  topicId: string,
  assistantMessage: Message
) => {
  // 创建Deep Research状态块并标记消息类型
  const deepResearchBlock = createDeepResearchBlock(
    assistantMessage.id,
    '',
    {
      phase: 'clarification'
    },
    {
      status: MessageBlockStatus.PENDING
    }
  )

  dispatch(upsertOneBlock(deepResearchBlock))
  dispatch(
    newMessagesActions.updateMessage({
      topicId,
      messageId: assistantMessage.id,
      updates: {
        blocks: [...(assistantMessage.blocks || []), deepResearchBlock.id],
        type: 'deep_research'
      }
    })
  )
  const finalMessagesToSave = selectMessagesForTopic(getState(), topicId)
  await db.transaction('rw', db.topics, db.message_blocks, async () => {
    await db.message_blocks.put(deepResearchBlock)
    await db.topics.update(topicId, { messages: finalMessagesToSave })
  })
  return deepResearchBlock
}

/**
 * 发送消息并处理助手回复
 * @param userMessage 已创建的用户消息
 * @param userMessageBlocks 用户消息关联的消息块
 * @param assistant 助手对象
 * @param topicId 主题ID
 */
export const sendMessage =
  (userMessage: Message, userMessageBlocks: MessageBlock[], assistant: Assistant, topicId: Topic['id']) =>
  async (dispatch: AppDispatch, getState: () => RootState) => {
    try {
      if (userMessage.blocks.length === 0) {
        console.warn('sendMessage: No blocks in the provided message.')
        return
      }
      await saveMessageAndBlocksToDB(userMessage, userMessageBlocks)
      dispatch(newMessagesActions.addMessage({ topicId, message: userMessage }))
      if (userMessageBlocks.length > 0) {
        dispatch(upsertManyBlocks(userMessageBlocks))
      }
      dispatch(updateTopicUpdatedAt({ topicId }))

      const mentionedModels = userMessage.mentions
      const queue = getTopicQueue(topicId)

      if (mentionedModels && mentionedModels.length > 0) {
        await dispatchMultiModelResponses(dispatch, getState, topicId, userMessage, assistant, mentionedModels)
      } else {
        const assistantMessage = createAssistantMessage(assistant.id, topicId, {
          askId: userMessage.id,
          model: assistant.model
        })
        await saveMessageAndBlocksToDB(assistantMessage, [])
        dispatch(newMessagesActions.addMessage({ topicId, message: assistantMessage }))

        queue.add(async () => {
          await fetchAndProcessAssistantResponseImpl(dispatch, getState, topicId, assistant, assistantMessage)
        })
      }
    } catch (error) {
      console.error('Error in sendMessage thunk:', error)
    } finally {
      handleChangeLoadingOfTopic(topicId)
    }
  }

/**
 * 重试Deep Research澄清阶段
 */
export const retryDeepResearchClarificationThunk =
  (topicId: string, messageId: string) => async (dispatch: AppDispatch, getState: () => RootState) => {
    try {
      const state = getState()
      const message = state.messages.entities[messageId]

      if (!message) {
        Logger.error(`[retryDeepResearchClarificationThunk] Message ${messageId} not found in state`)
        return
      }

      // 找到并清除澄清相关的块，保留状态块但重置其状态
      const blocksToRemove: string[] = []
      const blocksToUpdate: MessageBlock[] = []

      message.blocks?.forEach((blockId) => {
        const block = state.messageBlocks.entities[blockId]
        if (block && block.type === MessageBlockType.DEEP_RESEARCH) {
          // 清理现有的resolver
          deepResearchConfirmation.clearResolver(blockId)

          if (block.type === MessageBlockType.DEEP_RESEARCH) {
            blocksToRemove.push(blockId)
          }
        }
      })

      if (blocksToRemove.length > 0) {
        cleanupMultipleBlocks(dispatch, blocksToRemove)

        // 更新消息的blocks数组
        const updatedBlocks = (message.blocks || []).filter((id) => !blocksToRemove.includes(id))
        dispatch(
          newMessagesActions.updateMessage({
            topicId,
            messageId,
            updates: { blocks: updatedBlocks }
          })
        )
        await db.message_blocks.bulkDelete(blocksToRemove)
      }

      if (blocksToUpdate.length > 0) {
        dispatch(upsertManyBlocks(blocksToUpdate))
      }

      // 1. 先中止当前正在执行的任务（如果有的话）
      if (message.askId) {
        try {
          abortCompletion(message.askId)
        } catch (error) {
          Logger.warn(`[retryDeepResearchClarificationThunk] Failed to abort current task:`, error)
        }
      }

      // 2. 清空队列中的待处理任务并重新添加新任务
      clearTopicQueue(topicId)

      const queue = getTopicQueue(topicId)

      queue.add(async () => {
        const assistant = state.assistants.assistants.find((a) => a.id === message.assistantId)
        if (assistant) {
          await fetchAndProcessAssistantResponseImpl(dispatch, getState, topicId, assistant, message)
        } else {
          Logger.error(`[retryDeepResearchClarificationThunk] Assistant ${message.assistantId} not found`)
        }
      })
    } catch (error) {
      Logger.error(`[retryDeepResearchClarificationThunk] Unexpected error during retry:`, error)
      throw error
    }
  }

/**
 * Loads messages and their blocks for a specific topic from the database
 * and updates the Redux store.
 */
export const loadTopicMessagesThunk =
  (topicId: string, forceReload: boolean = false) =>
  async (dispatch: AppDispatch, getState: () => RootState) => {
    const state = getState()
    const topicMessagesExist = !!state.messages.messageIdsByTopic[topicId]
    dispatch(newMessagesActions.setCurrentTopicId(topicId))

    if (topicMessagesExist && !forceReload) {
      return
    }

    try {
      const topic = await db.topics.get(topicId)
      if (!topic) {
        await db.topics.add({ id: topicId, messages: [] })
      }

      const messagesFromDB = topic?.messages || []

      if (messagesFromDB.length > 0) {
        const messageIds = messagesFromDB.map((m) => m.id)
        const blocks = await db.message_blocks.where('messageId').anyOf(messageIds).toArray()

        if (blocks && blocks.length > 0) {
          dispatch(upsertManyBlocks(blocks))
        }
        const messagesWithBlockIds = messagesFromDB.map((m) => ({
          ...m,
          blocks: m.blocks?.map(String) || []
        }))
        dispatch(newMessagesActions.messagesReceived({ topicId, messages: messagesWithBlockIds }))
      } else {
        dispatch(newMessagesActions.messagesReceived({ topicId, messages: [] }))
      }
    } catch (error: any) {
      console.error(`[loadTopicMessagesThunk] Failed to load messages for topic ${topicId}:`, error)
      // dispatch(newMessagesActions.setTopicLoading({ topicId, loading: false }))
    }
  }

/**
 * Thunk to delete a single message and its associated blocks.
 */
export const deleteSingleMessageThunk =
  (topicId: string, messageId: string) => async (dispatch: AppDispatch, getState: () => RootState) => {
    const currentState = getState()
    const messageToDelete = currentState.messages.entities[messageId]
    if (!messageToDelete || messageToDelete.topicId !== topicId) {
      console.error(`[deleteSingleMessage] Message ${messageId} not found in topic ${topicId}.`)
      return
    }

    const blockIdsToDelete = messageToDelete.blocks || []

    try {
      dispatch(newMessagesActions.removeMessage({ topicId, messageId }))
      cleanupMultipleBlocks(dispatch, blockIdsToDelete)
      await db.message_blocks.bulkDelete(blockIdsToDelete)
      const topic = await db.topics.get(topicId)
      if (topic) {
        const finalMessagesToSave = selectMessagesForTopic(getState(), topicId)
        await db.topics.update(topicId, { messages: finalMessagesToSave })
        dispatch(updateTopicUpdatedAt({ topicId }))
      }
    } catch (error) {
      console.error(`[deleteSingleMessage] Failed to delete message ${messageId}:`, error)
    }
  }

/**
 * Thunk to delete a group of messages (user query + assistant responses) based on askId.
 */
export const deleteMessageGroupThunk =
  (topicId: string, askId: string) => async (dispatch: AppDispatch, getState: () => RootState) => {
    const currentState = getState()
    const topicMessageIds = currentState.messages.messageIdsByTopic[topicId] || []
    const messagesToDelete: Message[] = []

    topicMessageIds.forEach((id) => {
      const msg = currentState.messages.entities[id]
      if (msg && msg.askId === askId) {
        messagesToDelete.push(msg)
      }
    })

    // const userQuery = currentState.messages.entities[askId]
    // if (userQuery && userQuery.topicId === topicId && !idsToDelete.includes(askId)) {
    //   messagesToDelete.push(userQuery)
    //   idsToDelete.push(askId)
    // }

    if (messagesToDelete.length === 0) {
      console.warn(`[deleteMessageGroup] No messages found with askId ${askId} in topic ${topicId}.`)
      return
    }

    const blockIdsToDelete = messagesToDelete.flatMap((m) => m.blocks || [])

    try {
      dispatch(newMessagesActions.removeMessagesByAskId({ topicId, askId }))
      cleanupMultipleBlocks(dispatch, blockIdsToDelete)
      await db.message_blocks.bulkDelete(blockIdsToDelete)
      const topic = await db.topics.get(topicId)
      if (topic) {
        const finalMessagesToSave = selectMessagesForTopic(getState(), topicId)
        await db.topics.update(topicId, { messages: finalMessagesToSave })
        dispatch(updateTopicUpdatedAt({ topicId }))
      }
    } catch (error) {
      console.error(`[deleteMessageGroup] Failed to delete messages with askId ${askId}:`, error)
    }
  }

/**
 * Thunk to clear all messages and associated blocks for a topic.
 */
export const clearTopicMessagesThunk =
  (topicId: string) => async (dispatch: AppDispatch, getState: () => RootState) => {
    try {
      const state = getState()
      const messageIdsToClear = state.messages.messageIdsByTopic[topicId] || []
      const blockIdsToDeleteSet = new Set<string>()

      messageIdsToClear.forEach((messageId) => {
        const message = state.messages.entities[messageId]
        message?.blocks?.forEach((blockId) => blockIdsToDeleteSet.add(blockId))
      })

      const blockIdsToDelete = Array.from(blockIdsToDeleteSet)

      dispatch(newMessagesActions.clearTopicMessages(topicId))
      cleanupMultipleBlocks(dispatch, blockIdsToDelete)

      await db.topics.update(topicId, { messages: [] })
      dispatch(updateTopicUpdatedAt({ topicId }))
      if (blockIdsToDelete.length > 0) {
        await db.message_blocks.bulkDelete(blockIdsToDelete)
      }
    } catch (error) {
      console.error(`[clearTopicMessagesThunk] Failed to clear messages for topic ${topicId}:`, error)
    }
  }

/**
 * Thunk to resend a user message by regenerating its associated assistant responses.
 * Finds all assistant messages responding to the given user message, resets them,
 * and queues them for regeneration without deleting other messages.
 */
export const resendMessageThunk =
  (topicId: Topic['id'], userMessageToResend: Message, assistant: Assistant) =>
  async (dispatch: AppDispatch, getState: () => RootState) => {
    try {
      const state = getState()
      // Use selector to get all messages for the topic
      const allMessagesForTopic = selectMessagesForTopic(state, topicId)

      // Filter to find the assistant messages to reset
      const assistantMessagesToReset = allMessagesForTopic.filter(
        (m) => m.askId === userMessageToResend.id && m.role === 'assistant'
      )

      // Clear cached search results for the user message being resent
      // This ensures that the regenerated responses will not use stale search results
      try {
        window.keyv.remove(`web-search-${userMessageToResend.id}`)
        window.keyv.remove(`knowledge-search-${userMessageToResend.id}`)
      } catch (error) {
        console.warn(`Failed to clear keyv cache for message ${userMessageToResend.id}:`, error)
      }

      const resetDataList: Message[] = []

      if (assistantMessagesToReset.length === 0) {
        // 没有相关的助手消息就创建一个或多个

        if (userMessageToResend?.mentions?.length) {
          console.log('userMessageToResend.mentions', userMessageToResend.mentions)
          for (const mention of userMessageToResend.mentions) {
            const assistantMessage = createAssistantMessage(assistant.id, topicId, {
              askId: userMessageToResend.id,
              model: mention,
              modelId: mention.id
            })
            resetDataList.push(assistantMessage)
          }
        } else {
          const assistantMessage = createAssistantMessage(assistant.id, topicId, {
            askId: userMessageToResend.id,
            model: assistant.model
          })
          resetDataList.push(assistantMessage)
        }

        resetDataList.forEach((message) => {
          dispatch(newMessagesActions.addMessage({ topicId, message }))
        })
      }

      const allBlockIdsToDelete: string[] = []
      const messagesToUpdateInRedux: { topicId: string; messageId: string; updates: Partial<Message> }[] = []

      for (const originalMsg of assistantMessagesToReset) {
        const blockIdsToDelete = [...(originalMsg.blocks || [])]
        const resetMsg = resetAssistantMessage(originalMsg, {
          status: AssistantMessageStatus.PENDING,
          updatedAt: new Date().toISOString(),
          ...(assistantMessagesToReset.length === 1 ? { model: assistant.model } : {})
        })

        resetDataList.push(resetMsg)
        allBlockIdsToDelete.push(...blockIdsToDelete)
        messagesToUpdateInRedux.push({ topicId, messageId: resetMsg.id, updates: resetMsg })
      }

      messagesToUpdateInRedux.forEach((update) => dispatch(newMessagesActions.updateMessage(update)))
      cleanupMultipleBlocks(dispatch, allBlockIdsToDelete)

      try {
        if (allBlockIdsToDelete.length > 0) {
          await db.message_blocks.bulkDelete(allBlockIdsToDelete)
        }
        const finalMessagesToSave = selectMessagesForTopic(getState(), topicId)
        await db.topics.update(topicId, { messages: finalMessagesToSave })
      } catch (dbError) {
        console.error('[resendMessageThunk] Error updating database:', dbError)
      }

      const queue = getTopicQueue(topicId)
      for (const resetMsg of resetDataList) {
        const assistantConfigForThisRegen = {
          ...assistant,
          ...(resetMsg.model ? { model: resetMsg.model } : {})
        }
        queue.add(async () => {
          await fetchAndProcessAssistantResponseImpl(dispatch, getState, topicId, assistantConfigForThisRegen, resetMsg)
        })
      }
    } catch (error) {
      console.error(`[resendMessageThunk] Error resending user message ${userMessageToResend.id}:`, error)
    } finally {
      handleChangeLoadingOfTopic(topicId)
    }
  }

/**
 * Thunk to resend a user message after its content has been edited.
 * Updates the user message's text block and then triggers the regeneration
 * of its associated assistant responses using resendMessageThunk.
 */
export const resendUserMessageWithEditThunk =
  (topicId: Topic['id'], originalMessage: Message, assistant: Assistant) => async (dispatch: AppDispatch) => {
    // Trigger the regeneration logic for associated assistant messages
    dispatch(resendMessageThunk(topicId, originalMessage, assistant))
  }

/**
 * Thunk to regenerate a specific assistant response.
 */
export const regenerateAssistantResponseThunk =
  (topicId: Topic['id'], assistantMessageToRegenerate: Message, assistant: Assistant) =>
  async (dispatch: AppDispatch, getState: () => RootState) => {
    try {
      const state = getState()

      // 1. Use selector to get all messages for the topic
      const allMessagesForTopic = selectMessagesForTopic(state, topicId)

      const askId = assistantMessageToRegenerate.askId

      if (!askId) {
        console.error(
          `[appendAssistantResponseThunk] Existing assistant message ${assistantMessageToRegenerate.id} does not have an askId.`
        )
        return // Stop if askId is missing
      }

      if (!state.messages.entities[askId]) {
        console.error(
          `[appendAssistantResponseThunk] Original user query (askId: ${askId}) not found in entities. Cannot create assistant response without corresponding user message.`
        )

        // Show error popup instead of creating error message block
        window.message.error({
          content: t('error.missing_user_message'),
          key: 'missing-user-message-error'
        })

        return
      }

      // 2. Find the original user query (Restored Logic)
      const originalUserQuery = allMessagesForTopic.find((m) => m.id === assistantMessageToRegenerate.askId)
      if (!originalUserQuery) {
        console.error(
          `[regenerateAssistantResponseThunk] Original user query (askId: ${assistantMessageToRegenerate.askId}) not found for assistant message ${assistantMessageToRegenerate.id}. Cannot regenerate.`
        )
        return
      }

      // 3. Verify the assistant message itself exists in entities
      const messageToResetEntity = state.messages.entities[assistantMessageToRegenerate.id]
      if (!messageToResetEntity) {
        // No need to check topicId again as selector implicitly handles it
        console.error(
          `[regenerateAssistantResponseThunk] Assistant message ${assistantMessageToRegenerate.id} not found in entities despite being in the topic list. State might be inconsistent.`
        )
        return
      }

      // 4. Get Block IDs to delete
      const blockIdsToDelete = [...(messageToResetEntity.blocks || [])]

      // 5. Reset the message entity in Redux
      const resetAssistantMsg = resetAssistantMessage(
        messageToResetEntity,
        // Grouped message (mentioned model message) should not reset model and modelId, always use the original model
        assistantMessageToRegenerate.modelId
          ? {
              status: AssistantMessageStatus.PENDING,
              updatedAt: new Date().toISOString()
            }
          : {
              status: AssistantMessageStatus.PENDING,
              updatedAt: new Date().toISOString(),
              model: assistant.model
            }
      )

      dispatch(
        newMessagesActions.updateMessage({
          topicId,
          messageId: resetAssistantMsg.id,
          updates: resetAssistantMsg
        })
      )

      // 6. Remove old blocks from Redux
      cleanupMultipleBlocks(dispatch, blockIdsToDelete)

      // 7. Update DB: Save the reset message state within the topic and delete old blocks
      // Fetch the current state *after* Redux updates to get the latest message list
      // Use the selector to get the final ordered list of messages for the topic
      const finalMessagesToSave = selectMessagesForTopic(getState(), topicId)

      await db.transaction('rw', db.topics, db.message_blocks, async () => {
        // Use the result from the selector to update the DB
        await db.topics.update(topicId, { messages: finalMessagesToSave })
        if (blockIdsToDelete.length > 0) {
          await db.message_blocks.bulkDelete(blockIdsToDelete)
        }
      })

      // 8. Add fetch/process call to the queue
      const queue = getTopicQueue(topicId)
      const assistantConfigForRegen = {
        ...assistant,
        ...(resetAssistantMsg.model ? { model: resetAssistantMsg.model } : {})
      }
      queue.add(async () => {
        await fetchAndProcessAssistantResponseImpl(
          dispatch,
          getState,
          topicId,
          assistantConfigForRegen,
          resetAssistantMsg
        )
      })
    } catch (error) {
      console.error(
        `[regenerateAssistantResponseThunk] Error regenerating response for assistant message ${assistantMessageToRegenerate.id}:`,
        error
      )
      // dispatch(newMessagesActions.setTopicLoading({ topicId, loading: false }))
    } finally {
      handleChangeLoadingOfTopic(topicId)
    }
  }

// --- Thunk to initiate translation and create the initial block ---
export const initiateTranslationThunk =
  (
    messageId: string,
    topicId: string,
    targetLanguage: string,
    sourceBlockId?: string, // Optional: If known
    sourceLanguage?: string // Optional: If known
  ) =>
  async (dispatch: AppDispatch, getState: () => RootState): Promise<string | undefined> => {
    // Return the new block ID
    try {
      const state = getState()
      const originalMessage = state.messages.entities[messageId]

      if (!originalMessage) {
        console.error(`[initiateTranslationThunk] Original message ${messageId} not found.`)
        return undefined
      }

      // 1. Create the initial translation block (streaming state)
      const newBlock = createTranslationBlock(
        messageId,
        '', // Start with empty content
        targetLanguage,
        {
          status: MessageBlockStatus.STREAMING, // Set to STREAMING
          sourceBlockId,
          sourceLanguage
        }
      )

      // 2. Update Redux State
      const updatedBlockIds = [...(originalMessage.blocks || []), newBlock.id]
      dispatch(upsertOneBlock(newBlock)) // Add the new block
      dispatch(
        newMessagesActions.updateMessage({
          topicId,
          messageId,
          updates: { blocks: updatedBlockIds } // Update message's block list
        })
      )

      // 3. Update Database
      // Get the final message list from Redux state *after* updates
      const finalMessagesToSave = selectMessagesForTopic(getState(), topicId)

      await db.transaction('rw', db.topics, db.message_blocks, async () => {
        await db.message_blocks.put(newBlock) // Save the initial block
        await db.topics.update(topicId, { messages: finalMessagesToSave }) // Save updated message list
      })
      return newBlock.id // Return the ID
    } catch (error) {
      console.error(`[initiateTranslationThunk] Failed for message ${messageId}:`, error)
      return undefined
      // Optional: Dispatch an error action or show notification
    }
  }

// --- Thunk to update the translation block with new content ---
export const updateBlockThunk =
  (blockId: string, accumulatedText: string, isComplete: boolean = false) =>
  async (dispatch: AppDispatch) => {
    // Logger.log(`[updateTranslationBlockThunk] 更新翻译块 ${blockId}, isComplete: ${isComplete}`)
    try {
      const status = isComplete ? MessageBlockStatus.SUCCESS : MessageBlockStatus.STREAMING
      const changes: Partial<MessageBlock> = {
        content: accumulatedText,
        status: status
      }

      // 更新Redux状态
      dispatch(updateOneBlock({ id: blockId, changes }))

      // 更新数据库
      await db.message_blocks.update(blockId, changes)
      // Logger.log(`[updateTranslationBlockThunk] Successfully updated translation block ${blockId}.`)
    } catch (error) {
      console.error(`[updateTranslationBlockThunk] Failed to update translation block ${blockId}:`, error)
    }
  }

/**
 * Thunk to append a new assistant response (using a potentially different model)
 * in reply to the same user query as an existing assistant message.
 */
export const appendAssistantResponseThunk =
  (
    topicId: Topic['id'],
    existingAssistantMessageId: string, // ID of the assistant message the user interacted with
    newModel: Model, // The new model selected by the user
    assistant: Assistant // Base assistant configuration
  ) =>
  async (dispatch: AppDispatch, getState: () => RootState) => {
    try {
      const state = getState()

      // 1. Find the existing assistant message to get the original askId
      const existingAssistantMsg = state.messages.entities[existingAssistantMessageId]
      if (!existingAssistantMsg) {
        console.error(
          `[appendAssistantResponseThunk] Existing assistant message ${existingAssistantMessageId} not found.`
        )
        return // Stop if the reference message doesn't exist
      }
      if (existingAssistantMsg.role !== 'assistant') {
        console.error(
          `[appendAssistantResponseThunk] Message ${existingAssistantMessageId} is not an assistant message.`
        )
        return // Ensure it's an assistant message
      }
      const askId = existingAssistantMsg.askId
      if (!askId) {
        console.error(
          `[appendAssistantResponseThunk] Existing assistant message ${existingAssistantMessageId} does not have an askId.`
        )
        return // Stop if askId is missing
      }

      // (Optional but recommended) Verify the original user query exists
      if (!state.messages.entities[askId]) {
        console.error(
          `[appendAssistantResponseThunk] Original user query (askId: ${askId}) not found in entities. Cannot create assistant response without corresponding user message.`
        )

        // Show error popup instead of creating error message block
        window.message.error({
          content: t('error.missing_user_message'),
          key: 'missing-user-message-error'
        })

        return
      }

      // 2. Create the new assistant message stub
      const newAssistantStub = createAssistantMessage(assistant.id, topicId, {
        askId: askId, // Crucial: Use the original askId
        model: newModel,
        modelId: newModel.id
      })

      // 3. Update Redux Store
      const currentTopicMessageIds = getState().messages.messageIdsByTopic[topicId] || []
      const existingMessageIndex = currentTopicMessageIds.findIndex((id) => id === existingAssistantMessageId)
      const insertAtIndex = existingMessageIndex !== -1 ? existingMessageIndex + 1 : currentTopicMessageIds.length

      dispatch(newMessagesActions.insertMessageAtIndex({ topicId, message: newAssistantStub, index: insertAtIndex }))

      // 4. Update Database (Save the stub to the topic's message list)
      await saveMessageAndBlocksToDB(newAssistantStub, [], insertAtIndex)

      // 5. Prepare and queue the processing task
      const assistantConfigForThisCall = {
        ...assistant,
        model: newModel
      }
      const queue = getTopicQueue(topicId)
      queue.add(async () => {
        await fetchAndProcessAssistantResponseImpl(
          dispatch,
          getState,
          topicId,
          assistantConfigForThisCall,
          newAssistantStub // Pass the newly created stub
        )
      })
    } catch (error) {
      console.error(`[appendAssistantResponseThunk] Error appending assistant response:`, error)
      // Optionally dispatch an error action or notification
      // Resetting loading state should be handled by the underlying fetchAndProcessAssistantResponseImpl
    } finally {
      handleChangeLoadingOfTopic(topicId)
    }
  }

/**
 * Clones messages from a source topic up to a specified index into a *pre-existing* new topic.
 * Generates new unique IDs for all cloned messages and blocks.
 * Updates the DB and Redux message/block state for the new topic.
 * Assumes the newTopic object already exists in Redux topic state and DB.
 * @param sourceTopicId The ID of the topic to branch from.
 * @param branchPointIndex The index *after* which messages should NOT be copied (slice endpoint).
 * @param newTopic The newly created Topic object (created and added to Redux/DB by the caller).
 */
export const cloneMessagesToNewTopicThunk =
  (
    sourceTopicId: string,
    branchPointIndex: number,
    newTopic: Topic // Receive newTopic object
  ) =>
  async (dispatch: AppDispatch, getState: () => RootState): Promise<boolean> => {
    if (!newTopic || !newTopic.id) {
      console.error(`[cloneMessagesToNewTopicThunk] Invalid newTopic provided.`)
      return false
    }
    try {
      const state = getState()
      const sourceMessages = selectMessagesForTopic(state, sourceTopicId)

      if (!sourceMessages || sourceMessages.length === 0) {
        console.error(`[cloneMessagesToNewTopicThunk] Source topic ${sourceTopicId} not found or is empty.`)
        return false
      }

      // 1. Slice messages to clone
      const messagesToClone = sourceMessages.slice(0, branchPointIndex)
      if (messagesToClone.length === 0) {
        console.warn(`[cloneMessagesToNewTopicThunk] No messages to branch (index ${branchPointIndex}).`)
        return true // Nothing to clone, operation considered successful but did nothing.
      }

      // 2. Prepare for cloning: Maps and Arrays
      const clonedMessages: Message[] = []
      const clonedBlocks: MessageBlock[] = []
      const filesToUpdateCount: FileMetadata[] = []
      const originalToNewMsgIdMap = new Map<string, string>() // Map original message ID -> new message ID

      // 3. Clone Messages and Blocks with New IDs
      for (const oldMessage of messagesToClone) {
        const newMsgId = uuid()
        originalToNewMsgIdMap.set(oldMessage.id, newMsgId) // Store mapping for all cloned messages

        let newAskId: string | undefined = undefined // Initialize newAskId
        if (oldMessage.role === 'assistant' && oldMessage.askId) {
          // If it's an assistant message with an askId, find the NEW ID of the user message it references
          const mappedNewAskId = originalToNewMsgIdMap.get(oldMessage.askId)
          if (mappedNewAskId) {
            newAskId = mappedNewAskId // Use the new ID
          } else {
            // This happens if the user message corresponding to askId was *before* the branch point index
            // and thus wasn't included in messagesToClone or the map.
            // In this case, the link is broken in the new topic.
            console.warn(
              `[cloneMessages] Could not find new ID mapping for original askId ${oldMessage.askId} (likely outside branch). Setting askId to undefined for new assistant message ${newMsgId}.`
            )
            // newAskId remains undefined
          }
        }

        // --- Clone Blocks ---
        const newBlockIds: string[] = []
        if (oldMessage.blocks && oldMessage.blocks.length > 0) {
          for (const oldBlockId of oldMessage.blocks) {
            const oldBlock = state.messageBlocks.entities[oldBlockId]
            if (oldBlock) {
              const newBlockId = uuid()
              const newBlock: MessageBlock = {
                ...oldBlock,
                id: newBlockId,
                messageId: newMsgId // Link block to the NEW message ID
              }
              clonedBlocks.push(newBlock)
              newBlockIds.push(newBlockId)

              if (newBlock.type === MessageBlockType.FILE || newBlock.type === MessageBlockType.IMAGE) {
                const fileInfo = (newBlock as FileMessageBlock | ImageMessageBlock).file
                if (fileInfo) {
                  filesToUpdateCount.push(fileInfo)
                }
              }
            } else {
              console.warn(
                `[cloneMessagesToNewTopicThunk] Block ${oldBlockId} not found in state for message ${oldMessage.id}. Skipping block clone.`
              )
            }
          }
        }

        // --- Create New Message Object ---
        const newMessage: Message = {
          ...oldMessage,
          id: newMsgId,
          topicId: newTopic.id, // Use the NEW topic ID provided
          blocks: newBlockIds // Use the NEW block IDs
        }
        if (newMessage.role === 'assistant') {
          newMessage.askId = newAskId // Use the mapped/updated askId
        }
        clonedMessages.push(newMessage)
      }

      // 4. Update Database (Atomic Transaction)
      await db.transaction('rw', db.topics, db.message_blocks, db.files, async () => {
        // Update the NEW topic with the cloned messages
        // Assumes topic entry was added by caller, so we UPDATE.
        await db.topics.put({ id: newTopic.id, messages: clonedMessages })

        // Add the NEW blocks
        if (clonedBlocks.length > 0) {
          await db.message_blocks.bulkAdd(clonedBlocks)
        }
        // Update file counts
        const uniqueFiles = [...new Map(filesToUpdateCount.map((f) => [f.id, f])).values()]
        for (const file of uniqueFiles) {
          await db.files
            .where('id')
            .equals(file.id)
            .modify((f) => {
              if (f) {
                // Ensure file exists before modifying
                f.count = (f.count || 0) + 1
              }
            })
        }
      })

      // --- Update Redux State ---
      dispatch(newMessagesActions.messagesReceived({ topicId: newTopic.id, messages: clonedMessages }))
      if (clonedBlocks.length > 0) {
        dispatch(upsertManyBlocks(clonedBlocks))
      }

      return true // Indicate success
    } catch (error) {
      console.error(`[cloneMessagesToNewTopicThunk] Failed to clone messages:`, error)
      return false // Indicate failure
    }
  }

/**
 * Thunk to edit properties of a message and/or its associated blocks.
 * Updates Redux state and persists changes to the database within a transaction.
 * Message updates are optional if only blocks need updating.
 */
export const updateMessageAndBlocksThunk =
  (
    topicId: string,
    // Allow messageUpdates to be optional or just contain the ID if only blocks are updated
    messageUpdates: (Partial<Message> & Pick<Message, 'id'>) | null, // ID is always required for context
    blockUpdatesList: MessageBlock[] // Block updates remain required for this thunk's purpose
  ) =>
  async (dispatch: AppDispatch): Promise<void> => {
    const messageId = messageUpdates?.id

    if (messageUpdates && !messageId) {
      console.error('[updateMessageAndUpdateBlocksThunk] Message ID is required.')
      return
    }

    try {
      // 1. 更新 Redux Store
      if (messageUpdates && messageId) {
        // eslint-disable-next-line @typescript-eslint/no-unused-vars
        const { id: msgId, ...actualMessageChanges } = messageUpdates // Separate ID from actual changes

        // Only dispatch message update if there are actual changes beyond the ID
        if (Object.keys(actualMessageChanges).length > 0) {
          dispatch(newMessagesActions.updateMessage({ topicId, messageId, updates: actualMessageChanges }))
        }
      }

      if (blockUpdatesList.length > 0) {
        dispatch(upsertManyBlocks(blockUpdatesList))
      }

      // 2. 更新数据库 (在事务中)
      await db.transaction('rw', db.topics, db.message_blocks, async () => {
        // Only update topic.messages if there were actual message changes
        if (messageUpdates && Object.keys(messageUpdates).length > 0) {
          const topic = await db.topics.get(topicId)
          if (topic && topic.messages) {
            const messageIndex = topic.messages.findIndex((m) => m.id === messageId)
            if (messageIndex !== -1) {
              Object.assign(topic.messages[messageIndex], messageUpdates)
              await db.topics.update(topicId, { messages: topic.messages })
            } else {
              console.error(
                `[updateMessageAndBlocksThunk] Message ${messageId} not found in DB topic ${topicId} for property update.`
              )
              throw new Error(`Message ${messageId} not found in DB topic ${topicId} for property update.`)
            }
          } else {
            console.error(
              `[updateMessageAndBlocksThunk] Topic ${topicId} not found or empty for message property update.`
            )
            throw new Error(`Topic ${topicId} not found or empty for message property update.`)
          }
        }

        if (blockUpdatesList.length > 0) {
          await db.message_blocks.bulkPut(blockUpdatesList)
        }
      })

      dispatch(updateTopicUpdatedAt({ topicId }))
    } catch (error) {
      console.error(`[updateMessageAndBlocksThunk] Failed to process updates for message ${messageId}:`, error)
    }
  }

export const removeBlocksThunk =
  (topicId: string, messageId: string, blockIdsToRemove: string[]) =>
  async (dispatch: AppDispatch, getState: () => RootState): Promise<void> => {
    if (!blockIdsToRemove.length) {
      console.warn('[removeBlocksFromMessageThunk] No block IDs provided to remove.')
      return
    }

    try {
      const state = getState()
      const message = state.messages.entities[messageId]

      if (!message) {
        console.error(`[removeBlocksFromMessageThunk] Message ${messageId} not found in state.`)
        return
      }
      const blockIdsToRemoveSet = new Set(blockIdsToRemove)

      const updatedBlockIds = (message.blocks || []).filter((id) => !blockIdsToRemoveSet.has(id))

      // 1. Update Redux state
      dispatch(newMessagesActions.updateMessage({ topicId, messageId, updates: { blocks: updatedBlockIds } }))

      cleanupMultipleBlocks(dispatch, blockIdsToRemove)

      const finalMessagesToSave = selectMessagesForTopic(getState(), topicId)

      // 2. Update database (in a transaction)
      await db.transaction('rw', db.topics, db.message_blocks, async () => {
        // Update the message in the topic
        await db.topics.update(topicId, { messages: finalMessagesToSave })
        // Delete the blocks from the database
        if (blockIdsToRemove.length > 0) {
          await db.message_blocks.bulkDelete(blockIdsToRemove)
        }
      })

      dispatch(updateTopicUpdatedAt({ topicId }))

      return
    } catch (error) {
      console.error(`[removeBlocksFromMessageThunk] Failed to remove blocks from message ${messageId}:`, error)
      throw error
    }
  }<|MERGE_RESOLUTION|>--- conflicted
+++ resolved
@@ -40,12 +40,8 @@
   resetAssistantMessage
 } from '@renderer/utils/messageUtils/create'
 import { getMainTextContent } from '@renderer/utils/messageUtils/find'
-<<<<<<< HEAD
 import { clearTopicQueue, getTopicQueue } from '@renderer/utils/queue'
-=======
-import { getTopicQueue } from '@renderer/utils/queue'
 import { waitForTopicQueue } from '@renderer/utils/queue'
->>>>>>> 2fad7c0f
 import { isOnHomePage } from '@renderer/utils/window'
 import { t } from 'i18next'
 import { isEmpty, throttle } from 'lodash'
