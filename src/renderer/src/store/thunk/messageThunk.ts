import db from '@renderer/databases'
import { autoRenameTopic } from '@renderer/hooks/useTopic'
import { fetchChatCompletion } from '@renderer/services/ApiService'
import { EVENT_NAMES, EventEmitter } from '@renderer/services/EventService'
import FileManager from '@renderer/services/FileManager'
import { NotificationService } from '@renderer/services/NotificationService'
import { createStreamProcessor, type StreamProcessorCallbacks } from '@renderer/services/StreamProcessingService'
import { estimateMessagesUsage } from '@renderer/services/TokenService'
import store from '@renderer/store'
<<<<<<< HEAD
import type { Assistant, ExternalToolResult, FileMetadata, MCPToolResponse, Model, Topic } from '@renderer/types'
import { WebSearchSource } from '@renderer/types'
=======
import type { Assistant, ExternalToolResult, FileType, MCPToolResponse, Model, Topic } from '@renderer/types'
>>>>>>> 94118667
import type {
  CitationMessageBlock,
  FileMessageBlock,
  ImageMessageBlock,
  Message,
  MessageBlock,
  PlaceholderMessageBlock,
  ToolMessageBlock
} from '@renderer/types/newMessage'
import { AssistantMessageStatus, MessageBlockStatus, MessageBlockType } from '@renderer/types/newMessage'
import { Response } from '@renderer/types/newMessage'
import { uuid } from '@renderer/utils'
import { formatErrorMessage, isAbortError } from '@renderer/utils/error'
import {
  createAssistantMessage,
  createBaseMessageBlock,
  createCitationBlock,
  createErrorBlock,
  createImageBlock,
  createMainTextBlock,
  createThinkingBlock,
  createToolBlock,
  createTranslationBlock,
  resetAssistantMessage
} from '@renderer/utils/messageUtils/create'
import { getMainTextContent } from '@renderer/utils/messageUtils/find'
import { getTopicQueue } from '@renderer/utils/queue'
import { isOnHomePage } from '@renderer/utils/window'
import { t } from 'i18next'
import { isEmpty, throttle } from 'lodash'
import { LRUCache } from 'lru-cache'

import type { AppDispatch, RootState } from '../index'
import { removeManyBlocks, updateOneBlock, upsertManyBlocks, upsertOneBlock } from '../messageBlock'
import { newMessagesActions, selectMessagesForTopic } from '../newMessage'

// const handleChangeLoadingOfTopic = async (topicId: string) => {
//   await waitForTopicQueue(topicId)
//   store.dispatch(newMessagesActions.setTopicLoading({ topicId, loading: false }))
// }
// TODO: 后续可以将db操作移到Listener Middleware中
export const saveMessageAndBlocksToDB = async (message: Message, blocks: MessageBlock[], messageIndex: number = -1) => {
  try {
    if (blocks.length > 0) {
      await db.message_blocks.bulkPut(blocks)
    }
    const topic = await db.topics.get(message.topicId)
    if (topic) {
      const _messageIndex = topic.messages.findIndex((m) => m.id === message.id)
      const updatedMessages = [...topic.messages]

      if (_messageIndex !== -1) {
        updatedMessages[_messageIndex] = message
      } else {
        if (messageIndex !== -1) {
          updatedMessages.splice(messageIndex, 0, message)
        } else {
          updatedMessages.push(message)
        }
      }
      await db.topics.update(message.topicId, { messages: updatedMessages })
    } else {
      console.error(`[saveMessageAndBlocksToDB] Topic ${message.topicId} not found.`)
    }
  } catch (error) {
    console.error(`[saveMessageAndBlocksToDB] Failed to save message ${message.id}:`, error)
  }
}

const updateExistingMessageAndBlocksInDB = async (
  updatedMessage: Partial<Message> & Pick<Message, 'id' | 'topicId'>,
  updatedBlocks: MessageBlock[]
) => {
  try {
    await db.transaction('rw', db.topics, db.message_blocks, async () => {
      // Always update blocks if provided
      if (updatedBlocks.length > 0) {
        await db.message_blocks.bulkPut(updatedBlocks)
      }

      // Check if there are message properties to update beyond id and topicId
      const messageKeysToUpdate = Object.keys(updatedMessage).filter((key) => key !== 'id' && key !== 'topicId')

      // Only proceed with topic update if there are actual message changes
      if (messageKeysToUpdate.length > 0) {
        // 使用 where().modify() 进行原子更新
        await db.topics
          .where('id')
          .equals(updatedMessage.topicId)
          .modify((topic) => {
            if (!topic) return

            const messageIndex = topic.messages.findIndex((m) => m.id === updatedMessage.id)
            if (messageIndex !== -1) {
              // 直接在原对象上更新需要修改的属性
              messageKeysToUpdate.forEach((key) => {
                topic.messages[messageIndex][key] = updatedMessage[key]
              })
            }
          })
      }
    })
  } catch (error) {
    console.error(`[updateExistingMsg] Failed to update message ${updatedMessage.id}:`, error)
  }
}

/**
 * 消息块节流器。
 * 每个消息块有独立节流器，并发更新时不会互相影响
 */
const blockUpdateThrottlers = new LRUCache<string, ReturnType<typeof throttle>>({
  max: 100,
  ttl: 1000 * 60 * 5,
  updateAgeOnGet: true
})

/**
 * 消息块 RAF 缓存。
 * 用于管理 RAF 请求创建和取消。
 */
const blockUpdateRafs = new LRUCache<string, number>({
  max: 100,
  ttl: 1000 * 60 * 5,
  updateAgeOnGet: true
})

/**
 * 获取或创建消息块专用的节流函数。
 */
const getBlockThrottler = (id: string) => {
  if (!blockUpdateThrottlers.has(id)) {
    const throttler = throttle(async (blockUpdate: any) => {
      const existingRAF = blockUpdateRafs.get(id)
      if (existingRAF) {
        cancelAnimationFrame(existingRAF)
      }

      const rafId = requestAnimationFrame(() => {
        store.dispatch(updateOneBlock({ id, changes: blockUpdate }))
        blockUpdateRafs.delete(id)
      })

      blockUpdateRafs.set(id, rafId)
      await db.message_blocks.update(id, blockUpdate)
    }, 150)

    blockUpdateThrottlers.set(id, throttler)
  }

  return blockUpdateThrottlers.get(id)!
}

/**
 * 更新单个消息块。
 */
const throttledBlockUpdate = (id: string, blockUpdate: any) => {
  const throttler = getBlockThrottler(id)
  throttler(blockUpdate)
}

/**
 * 取消单个块的节流更新，移除节流器和 RAF。
 */
const cancelThrottledBlockUpdate = (id: string) => {
  const rafId = blockUpdateRafs.get(id)
  if (rafId) {
    cancelAnimationFrame(rafId)
    blockUpdateRafs.delete(id)
  }

  const throttler = blockUpdateThrottlers.get(id)
  if (throttler) {
    throttler.cancel()
    blockUpdateThrottlers.delete(id)
  }
}

/**
 * 批量清理多个消息块。
 */
export const cleanupMultipleBlocks = (dispatch: AppDispatch, blockIds: string[]) => {
  blockIds.forEach((id) => {
    cancelThrottledBlockUpdate(id)
  })

  const getBlocksFiles = async (blockIds: string[]) => {
    const blocks = await db.message_blocks.where('id').anyOf(blockIds).toArray()
    const files = blocks.filter((block) => block.type === MessageBlockType.FILE).map((block) => block.file)
    return isEmpty(files) ? [] : files
  }

  const cleanupFiles = async (files: FileMetadata[]) => {
    await Promise.all(files.map((file) => FileManager.deleteFile(file.id, false)))
  }

  getBlocksFiles(blockIds).then(cleanupFiles)

  if (blockIds.length > 0) {
    dispatch(removeManyBlocks(blockIds))
  }
}

// // 修改: 节流更新单个块的内容/状态到数据库 (仅用于 Text/Thinking Chunks)
// export const throttledBlockDbUpdate = throttle(
//   async (blockId: string, blockChanges: Partial<MessageBlock>) => {
//     // Check if blockId is valid before attempting update
//     if (!blockId) {
//       console.warn('[DB Throttle Block Update] Attempted to update with null/undefined blockId. Skipping.')
//       return
//     }
//     const state = store.getState()
//     const block = state.messageBlocks.entities[blockId]
//     // throttle是异步函数,可能会在complete事件触发后才执行
//     if (
//       blockChanges.status === MessageBlockStatus.STREAMING &&
//       (block?.status === MessageBlockStatus.SUCCESS || block?.status === MessageBlockStatus.ERROR)
//     )
//       return
//     try {
//     } catch (error) {
//       console.error(`[DB Throttle Block Update] Failed for block ${blockId}:`, error)
//     }
//   },
//   300, // 可以调整节流间隔
//   { leading: false, trailing: true }
// )

// 新增: 通用的、非节流的函数，用于保存消息和块的更新到数据库
const saveUpdatesToDB = async (
  messageId: string,
  topicId: string,
  messageUpdates: Partial<Message>, // 需要更新的消息字段
  blocksToUpdate: MessageBlock[] // 需要更新/创建的块
) => {
  try {
    const messageDataToSave: Partial<Message> & Pick<Message, 'id' | 'topicId'> = {
      id: messageId,
      topicId,
      ...messageUpdates
    }
    await updateExistingMessageAndBlocksInDB(messageDataToSave, blocksToUpdate)
  } catch (error) {
    console.error(`[DB Save Updates] Failed for message ${messageId}:`, error)
  }
}

// 新增: 辅助函数，用于获取并保存单个更新后的 Block 到数据库
const saveUpdatedBlockToDB = async (
  blockId: string | null,
  messageId: string,
  topicId: string,
  getState: () => RootState
) => {
  if (!blockId) {
    console.warn('[DB Save Single Block] Received null/undefined blockId. Skipping save.')
    return
  }
  const state = getState()
  const blockToSave = state.messageBlocks.entities[blockId]
  if (blockToSave) {
    await saveUpdatesToDB(messageId, topicId, {}, [blockToSave]) // Pass messageId, topicId, empty message updates, and the block
  } else {
    console.warn(`[DB Save Single Block] Block ${blockId} not found in state. Cannot save.`)
  }
}

// --- Helper Function for Multi-Model Dispatch ---
// 多模型创建和发送请求的逻辑，用于用户消息多模型发送和重发
const dispatchMultiModelResponses = async (
  dispatch: AppDispatch,
  getState: () => RootState,
  topicId: string,
  triggeringMessage: Message, // userMessage or messageToResend
  assistant: Assistant,
  mentionedModels: Model[]
) => {
  const assistantMessageStubs: Message[] = []
  const tasksToQueue: { assistantConfig: Assistant; messageStub: Message }[] = []

  for (const mentionedModel of mentionedModels) {
    const assistantForThisMention = { ...assistant, model: mentionedModel }
    const assistantMessage = createAssistantMessage(assistant.id, topicId, {
      askId: triggeringMessage.id,
      model: mentionedModel,
      modelId: mentionedModel.id
    })
    dispatch(newMessagesActions.addMessage({ topicId, message: assistantMessage }))
    assistantMessageStubs.push(assistantMessage)
    tasksToQueue.push({ assistantConfig: assistantForThisMention, messageStub: assistantMessage })
  }

  const topicFromDB = await db.topics.get(topicId)
  if (topicFromDB) {
    const currentTopicMessageIds = getState().messages.messageIdsByTopic[topicId] || []
    const currentEntities = getState().messages.entities
    const messagesToSaveInDB = currentTopicMessageIds.map((id) => currentEntities[id]).filter((m): m is Message => !!m)
    await db.topics.update(topicId, { messages: messagesToSaveInDB })
  } else {
    console.error(`[dispatchMultiModelResponses] Topic ${topicId} not found in DB during multi-model save.`)
    throw new Error(`Topic ${topicId} not found in DB.`)
  }

  const queue = getTopicQueue(topicId)
  for (const task of tasksToQueue) {
    queue.add(async () => {
      await fetchAndProcessAssistantResponseImpl(dispatch, getState, topicId, task.assistantConfig, task.messageStub)
    })
  }
}

// --- End Helper Function ---

// Internal function extracted from sendMessage to handle fetching and processing assistant response
const fetchAndProcessAssistantResponseImpl = async (
  dispatch: AppDispatch,
  getState: () => RootState,
  topicId: string,
  assistant: Assistant,
  assistantMessage: Message // Pass the prepared assistant message (new or reset)
) => {
  const assistantMsgId = assistantMessage.id
  let callbacks: StreamProcessorCallbacks = {}
  try {
    dispatch(newMessagesActions.setTopicLoading({ topicId, loading: true }))

    let accumulatedContent = ''
    let accumulatedThinking = ''
    // 专注于管理UI焦点和块切换
    let lastBlockId: string | null = null
    let lastBlockType: MessageBlockType | null = null
    // 专注于块内部的生命周期处理
    let initialPlaceholderBlockId: string | null = null
    let citationBlockId: string | null = null
    let mainTextBlockId: string | null = null
    let thinkingBlockId: string | null = null
    let imageBlockId: string | null = null
    let toolBlockId: string | null = null
    let hasWebSearch = false
    const toolCallIdToBlockIdMap = new Map<string, string>()
    const notificationService = NotificationService.getInstance()

    const handleBlockTransition = async (newBlock: MessageBlock, newBlockType: MessageBlockType) => {
      lastBlockId = newBlock.id
      lastBlockType = newBlockType
      if (newBlockType !== MessageBlockType.MAIN_TEXT) {
        accumulatedContent = ''
      }
      if (newBlockType !== MessageBlockType.THINKING) {
        accumulatedThinking = ''
      }
      dispatch(
        newMessagesActions.updateMessage({
          topicId,
          messageId: assistantMsgId,
          updates: { blockInstruction: { id: newBlock.id } }
        })
      )
      dispatch(upsertOneBlock(newBlock))
      dispatch(
        newMessagesActions.upsertBlockReference({
          messageId: assistantMsgId,
          blockId: newBlock.id,
          status: newBlock.status
        })
      )

      const currentState = getState()
      const updatedMessage = currentState.messages.entities[assistantMsgId]
      if (updatedMessage) {
        await saveUpdatesToDB(assistantMsgId, topicId, { blocks: updatedMessage.blocks }, [newBlock])
      } else {
        console.error(`[handleBlockTransition] Failed to get updated message ${assistantMsgId} from state for DB save.`)
      }
    }

    const allMessagesForTopic = selectMessagesForTopic(getState(), topicId)

    let messagesForContext: Message[] = []
    const userMessageId = assistantMessage.askId
    const userMessageIndex = allMessagesForTopic.findIndex((m) => m?.id === userMessageId)

    if (userMessageIndex === -1) {
      console.error(
        `[fetchAndProcessAssistantResponseImpl] Triggering user message ${userMessageId} (askId of ${assistantMsgId}) not found. Falling back.`
      )
      const assistantMessageIndexFallback = allMessagesForTopic.findIndex((m) => m?.id === assistantMsgId)
      messagesForContext = (
        assistantMessageIndexFallback !== -1
          ? allMessagesForTopic.slice(0, assistantMessageIndexFallback)
          : allMessagesForTopic
      ).filter((m) => m && !m.status?.includes('ing'))
    } else {
      const contextSlice = allMessagesForTopic.slice(0, userMessageIndex + 1)
      messagesForContext = contextSlice.filter((m) => m && !m.status?.includes('ing'))
    }

    callbacks = {
      onLLMResponseCreated: async () => {
        const baseBlock = createBaseMessageBlock(assistantMsgId, MessageBlockType.UNKNOWN, {
          status: MessageBlockStatus.PROCESSING
        })
        initialPlaceholderBlockId = baseBlock.id
        await handleBlockTransition(baseBlock as PlaceholderMessageBlock, MessageBlockType.UNKNOWN)
      },
      onTextChunk: async (text) => {
        accumulatedContent += text
        if (mainTextBlockId) {
          const blockChanges: Partial<MessageBlock> = {
            content: accumulatedContent,
            status: MessageBlockStatus.STREAMING
          }
          throttledBlockUpdate(mainTextBlockId, blockChanges)
        } else if (initialPlaceholderBlockId) {
          // 将占位块转换为主文本块
          const initialChanges: Partial<MessageBlock> = {
            type: MessageBlockType.MAIN_TEXT,
            content: accumulatedContent,
            status: MessageBlockStatus.STREAMING,
            citationReferences: citationBlockId ? [{ citationBlockId }] : []
          }
          mainTextBlockId = initialPlaceholderBlockId
          // 清理占位块
          initialPlaceholderBlockId = null
          lastBlockType = MessageBlockType.MAIN_TEXT
          dispatch(updateOneBlock({ id: mainTextBlockId, changes: initialChanges }))
          saveUpdatedBlockToDB(mainTextBlockId, assistantMsgId, topicId, getState)
        } else {
          const newBlock = createMainTextBlock(assistantMsgId, accumulatedContent, {
            status: MessageBlockStatus.STREAMING,
            citationReferences: citationBlockId ? [{ citationBlockId }] : []
          })
          mainTextBlockId = newBlock.id // 立即设置ID，防止竞态条件
          await handleBlockTransition(newBlock, MessageBlockType.MAIN_TEXT)
        }
      },
      onTextComplete: async (finalText) => {
        if (mainTextBlockId) {
          const changes = {
            content: finalText,
            status: MessageBlockStatus.SUCCESS
          }
          cancelThrottledBlockUpdate(mainTextBlockId)
          dispatch(updateOneBlock({ id: mainTextBlockId, changes }))
          saveUpdatedBlockToDB(mainTextBlockId, assistantMsgId, topicId, getState)
          mainTextBlockId = null
        } else {
          console.warn(
            `[onTextComplete] Received text.complete but last block was not MAIN_TEXT (was ${lastBlockType}) or lastBlockId  is null.`
          )
        }
        if (citationBlockId && !hasWebSearch) {
          const changes: Partial<CitationMessageBlock> = {
            status: MessageBlockStatus.SUCCESS
          }
          dispatch(updateOneBlock({ id: citationBlockId, changes }))
          saveUpdatedBlockToDB(citationBlockId, assistantMsgId, topicId, getState)
          citationBlockId = null
        }
      },
      onThinkingChunk: async (text, thinking_millsec) => {
        accumulatedThinking += text
        if (thinkingBlockId) {
          const blockChanges: Partial<MessageBlock> = {
            content: accumulatedThinking,
            status: MessageBlockStatus.STREAMING,
            thinking_millsec: thinking_millsec
          }
          throttledBlockUpdate(thinkingBlockId, blockChanges)
        } else if (initialPlaceholderBlockId) {
          // First chunk for this block: Update type and status immediately
          lastBlockType = MessageBlockType.THINKING
          const initialChanges: Partial<MessageBlock> = {
            type: MessageBlockType.THINKING,
            content: accumulatedThinking,
            status: MessageBlockStatus.STREAMING
          }
          thinkingBlockId = initialPlaceholderBlockId
          initialPlaceholderBlockId = null
          dispatch(updateOneBlock({ id: thinkingBlockId, changes: initialChanges }))
          saveUpdatedBlockToDB(thinkingBlockId, assistantMsgId, topicId, getState)
        } else {
          const newBlock = createThinkingBlock(assistantMsgId, accumulatedThinking, {
            status: MessageBlockStatus.STREAMING,
            thinking_millsec: 0
          })
          thinkingBlockId = newBlock.id // 立即设置ID，防止竞态条件
          await handleBlockTransition(newBlock, MessageBlockType.THINKING)
        }
      },
      onThinkingComplete: (finalText, final_thinking_millsec) => {
        if (thinkingBlockId) {
          const changes = {
            type: MessageBlockType.THINKING,
            content: finalText,
            status: MessageBlockStatus.SUCCESS,
            thinking_millsec: final_thinking_millsec
          }
          cancelThrottledBlockUpdate(thinkingBlockId)
          dispatch(updateOneBlock({ id: thinkingBlockId, changes }))
          saveUpdatedBlockToDB(thinkingBlockId, assistantMsgId, topicId, getState)
        } else {
          console.warn(
            `[onThinkingComplete] Received thinking.complete but last block was not THINKING (was ${lastBlockType}) or lastBlockId  is null.`
          )
        }
        thinkingBlockId = null
      },
      onToolCallInProgress: (toolResponse: MCPToolResponse) => {
        if (initialPlaceholderBlockId) {
          lastBlockType = MessageBlockType.TOOL
          const changes = {
            type: MessageBlockType.TOOL,
            status: MessageBlockStatus.PROCESSING,
            metadata: { rawMcpToolResponse: toolResponse }
          }
          toolBlockId = initialPlaceholderBlockId
          initialPlaceholderBlockId = null
          dispatch(updateOneBlock({ id: toolBlockId, changes }))
          saveUpdatedBlockToDB(toolBlockId, assistantMsgId, topicId, getState)
          toolCallIdToBlockIdMap.set(toolResponse.id, toolBlockId)
        } else if (toolResponse.status === 'invoking') {
          const toolBlock = createToolBlock(assistantMsgId, toolResponse.id, {
            toolName: toolResponse.tool.name,
            status: MessageBlockStatus.PROCESSING,
            metadata: { rawMcpToolResponse: toolResponse }
          })
          handleBlockTransition(toolBlock, MessageBlockType.TOOL)
          toolCallIdToBlockIdMap.set(toolResponse.id, toolBlock.id)
        } else {
          console.warn(
            `[onToolCallInProgress] Received unhandled tool status: ${toolResponse.status} for ID: ${toolResponse.id}`
          )
        }
      },
      onToolCallComplete: (toolResponse: MCPToolResponse) => {
        const existingBlockId = toolCallIdToBlockIdMap.get(toolResponse.id)
        toolCallIdToBlockIdMap.delete(toolResponse.id)
        if (toolResponse.status === 'done' || toolResponse.status === 'error') {
          if (!existingBlockId) {
            console.error(
              `[onToolCallComplete] No existing block found for completed/error tool call ID: ${toolResponse.id}. Cannot update.`
            )
            return
          }
          const finalStatus = toolResponse.status === 'done' ? MessageBlockStatus.SUCCESS : MessageBlockStatus.ERROR
          const changes: Partial<ToolMessageBlock> = {
            content: toolResponse.response,
            status: finalStatus,
            metadata: { rawMcpToolResponse: toolResponse }
          }
          if (finalStatus === MessageBlockStatus.ERROR) {
            changes.error = { message: `Tool execution failed/error`, details: toolResponse.response }
          }
          cancelThrottledBlockUpdate(existingBlockId)
          dispatch(updateOneBlock({ id: existingBlockId, changes }))
          saveUpdatedBlockToDB(existingBlockId, assistantMsgId, topicId, getState)
        } else {
          console.warn(
            `[onToolCallComplete] Received unhandled tool status: ${toolResponse.status} for ID: ${toolResponse.id}`
          )
        }
      },
      onExternalToolInProgress: async () => {
        const citationBlock = createCitationBlock(assistantMsgId, {}, { status: MessageBlockStatus.PROCESSING })
        citationBlockId = citationBlock.id
        await handleBlockTransition(citationBlock, MessageBlockType.CITATION)
        // saveUpdatedBlockToDB(citationBlock.id, assistantMsgId, topicId, getState)
      },
      onExternalToolComplete: (externalToolResult: ExternalToolResult) => {
        if (citationBlockId) {
          const changes: Partial<CitationMessageBlock> = {
            response: externalToolResult.webSearch,
            knowledge: externalToolResult.knowledge,
            status: MessageBlockStatus.SUCCESS
          }
          dispatch(updateOneBlock({ id: citationBlockId, changes }))
          saveUpdatedBlockToDB(citationBlockId, assistantMsgId, topicId, getState)
        } else {
          console.error('[onExternalToolComplete] citationBlockId is null. Cannot update.')
        }
      },
      onLLMWebSearchInProgress: async () => {
        if (initialPlaceholderBlockId) {
          lastBlockType = MessageBlockType.CITATION
          citationBlockId = initialPlaceholderBlockId
          const changes = {
            type: MessageBlockType.CITATION,
            status: MessageBlockStatus.PROCESSING
          }
          lastBlockType = MessageBlockType.CITATION
          dispatch(updateOneBlock({ id: initialPlaceholderBlockId, changes }))
          saveUpdatedBlockToDB(initialPlaceholderBlockId, assistantMsgId, topicId, getState)
          initialPlaceholderBlockId = null
        } else {
          const citationBlock = createCitationBlock(assistantMsgId, {}, { status: MessageBlockStatus.PROCESSING })
          citationBlockId = citationBlock.id
          await handleBlockTransition(citationBlock, MessageBlockType.CITATION)
        }
      },
      onLLMWebSearchComplete: async (llmWebSearchResult) => {
        if (citationBlockId) {
          hasWebSearch = true
          const changes: Partial<CitationMessageBlock> = {
            response: llmWebSearchResult,
            status: MessageBlockStatus.SUCCESS
          }
          dispatch(updateOneBlock({ id: citationBlockId, changes }))
          saveUpdatedBlockToDB(citationBlockId, assistantMsgId, topicId, getState)

          if (mainTextBlockId) {
            const state = getState()
            const existingMainTextBlock = state.messageBlocks.entities[mainTextBlockId]
            if (existingMainTextBlock && existingMainTextBlock.type === MessageBlockType.MAIN_TEXT) {
              const currentRefs = existingMainTextBlock.citationReferences || []
              const mainTextChanges = {
                citationReferences: [
                  ...currentRefs,
                  { citationBlockId, citationBlockSource: llmWebSearchResult.source }
                ]
              }
              dispatch(updateOneBlock({ id: mainTextBlockId, changes: mainTextChanges }))
              saveUpdatedBlockToDB(mainTextBlockId, assistantMsgId, topicId, getState)
            }
            mainTextBlockId = null
          }
        }
      },
      onImageCreated: async () => {
        if (initialPlaceholderBlockId) {
          lastBlockType = MessageBlockType.IMAGE
          const initialChanges: Partial<MessageBlock> = {
            type: MessageBlockType.IMAGE,
            status: MessageBlockStatus.STREAMING
          }
          lastBlockType = MessageBlockType.IMAGE
          imageBlockId = initialPlaceholderBlockId
          initialPlaceholderBlockId = null
          dispatch(updateOneBlock({ id: imageBlockId, changes: initialChanges }))
          saveUpdatedBlockToDB(imageBlockId, assistantMsgId, topicId, getState)
        } else if (!imageBlockId) {
          const imageBlock = createImageBlock(assistantMsgId, {
            status: MessageBlockStatus.STREAMING
          })
          imageBlockId = imageBlock.id
          await handleBlockTransition(imageBlock, MessageBlockType.IMAGE)
        }
      },
      onImageDelta: (imageData) => {
        const imageUrl = imageData.images?.[0] || 'placeholder_image_url'
        if (imageBlockId) {
          const changes: Partial<ImageMessageBlock> = {
            url: imageUrl,
            metadata: { generateImageResponse: imageData },
            status: MessageBlockStatus.STREAMING
          }
          dispatch(updateOneBlock({ id: imageBlockId, changes }))
          saveUpdatedBlockToDB(imageBlockId, assistantMsgId, topicId, getState)
        }
      },
      onImageGenerated: (imageData) => {
        if (imageBlockId) {
          if (!imageData) {
            const changes: Partial<ImageMessageBlock> = {
              status: MessageBlockStatus.SUCCESS
            }
            dispatch(updateOneBlock({ id: imageBlockId, changes }))
            saveUpdatedBlockToDB(imageBlockId, assistantMsgId, topicId, getState)
          } else {
            const imageUrl = imageData.images?.[0] || 'placeholder_image_url'
            const changes: Partial<ImageMessageBlock> = {
              url: imageUrl,
              metadata: { generateImageResponse: imageData },
              status: MessageBlockStatus.SUCCESS
            }
            dispatch(updateOneBlock({ id: imageBlockId, changes }))
            saveUpdatedBlockToDB(imageBlockId, assistantMsgId, topicId, getState)
          }
        } else {
          console.error('[onImageGenerated] Last block was not an Image block or ID is missing.')
        }
        imageBlockId = null
      },
      onError: async (error) => {
        console.dir(error, { depth: null })
        const isErrorTypeAbort = isAbortError(error)
        let pauseErrorLanguagePlaceholder = ''
        if (isErrorTypeAbort) {
          pauseErrorLanguagePlaceholder = 'pause_placeholder'
        }

        const serializableError = {
          name: error.name,
          message: pauseErrorLanguagePlaceholder || error.message || formatErrorMessage(error),
          originalMessage: error.message,
          stack: error.stack,
          status: error.status || error.code,
          requestId: error.request_id
        }
        if (!isOnHomePage()) {
          await notificationService.send({
            id: uuid(),
            type: 'error',
            title: t('notification.assistant'),
            message: serializableError.message,
            silent: false,
            timestamp: Date.now(),
            source: 'assistant'
          })
        }
        const possibleBlockId =
          mainTextBlockId || thinkingBlockId || toolBlockId || imageBlockId || citationBlockId || lastBlockId
        if (possibleBlockId) {
          // 更改上一个block的状态为ERROR
          const changes: Partial<MessageBlock> = {
            status: isErrorTypeAbort ? MessageBlockStatus.PAUSED : MessageBlockStatus.ERROR
          }
          cancelThrottledBlockUpdate(possibleBlockId)
          dispatch(updateOneBlock({ id: possibleBlockId, changes }))
          saveUpdatedBlockToDB(possibleBlockId, assistantMsgId, topicId, getState)
        }

        const errorBlock = createErrorBlock(assistantMsgId, serializableError, { status: MessageBlockStatus.SUCCESS })
        await handleBlockTransition(errorBlock, MessageBlockType.ERROR)
        const messageErrorUpdate = {
          status: isErrorTypeAbort ? AssistantMessageStatus.SUCCESS : AssistantMessageStatus.ERROR
        }
        dispatch(newMessagesActions.updateMessage({ topicId, messageId: assistantMsgId, updates: messageErrorUpdate }))

        saveUpdatesToDB(assistantMsgId, topicId, messageErrorUpdate, [])

        EventEmitter.emit(EVENT_NAMES.MESSAGE_COMPLETE, {
          id: assistantMsgId,
          topicId,
          status: isErrorTypeAbort ? 'pause' : 'error',
          error: error.message
        })
      },
      onComplete: async (status: AssistantMessageStatus, response?: Response) => {
        const finalStateOnComplete = getState()
        const finalAssistantMsg = finalStateOnComplete.messages.entities[assistantMsgId]

        if (status === 'success' && finalAssistantMsg) {
          const userMsgId = finalAssistantMsg.askId
          const orderedMsgs = selectMessagesForTopic(finalStateOnComplete, topicId)
          const userMsgIndex = orderedMsgs.findIndex((m) => m.id === userMsgId)
          const contextForUsage = userMsgIndex !== -1 ? orderedMsgs.slice(0, userMsgIndex + 1) : []
          const finalContextWithAssistant = [...contextForUsage, finalAssistantMsg]

          const possibleBlockId =
            mainTextBlockId || thinkingBlockId || toolBlockId || imageBlockId || citationBlockId || lastBlockId
          if (possibleBlockId) {
            const changes: Partial<MessageBlock> = {
              status: MessageBlockStatus.SUCCESS
            }
            cancelThrottledBlockUpdate(possibleBlockId)
            dispatch(updateOneBlock({ id: possibleBlockId, changes }))
            saveUpdatedBlockToDB(possibleBlockId, assistantMsgId, topicId, getState)
          }

          const endTime = Date.now()
          const duration = endTime - startTime
          const content = getMainTextContent(finalAssistantMsg)
          if (!isOnHomePage() && duration > 60 * 1000) {
            await notificationService.send({
              id: uuid(),
              type: 'success',
              title: t('notification.assistant'),
              message: content.length > 50 ? content.slice(0, 47) + '...' : content,
              silent: false,
              timestamp: Date.now(),
              source: 'assistant'
            })
          }

          // 更新topic的name
          autoRenameTopic(assistant, topicId)

          if (
            response &&
            (response.usage?.total_tokens === 0 ||
              response?.usage?.prompt_tokens === 0 ||
              response?.usage?.completion_tokens === 0)
          ) {
            const usage = await estimateMessagesUsage({ assistant, messages: finalContextWithAssistant })
            response.usage = usage
          }
          dispatch(newMessagesActions.setTopicLoading({ topicId, loading: false }))
        }
        if (response && response.metrics) {
          if (response.metrics.completion_tokens === 0 && response.usage?.completion_tokens) {
            response = {
              ...response,
              metrics: {
                ...response.metrics,
                completion_tokens: response.usage.completion_tokens
              }
            }
          }
        }

        const messageUpdates: Partial<Message> = { status, metrics: response?.metrics, usage: response?.usage }
        dispatch(
          newMessagesActions.updateMessage({
            topicId,
            messageId: assistantMsgId,
            updates: messageUpdates
          })
        )
        saveUpdatesToDB(assistantMsgId, topicId, messageUpdates, [])

        EventEmitter.emit(EVENT_NAMES.MESSAGE_COMPLETE, { id: assistantMsgId, topicId, status })
      }
    }

    const streamProcessorCallbacks = createStreamProcessor(callbacks)

    const startTime = Date.now()
    await fetchChatCompletion({
      messages: messagesForContext,
      assistant: assistant,
      onChunkReceived: streamProcessorCallbacks
    })
  } catch (error: any) {
    console.error('Error fetching chat completion:', error)
    if (assistantMessage) {
      callbacks.onError?.(error)
      throw error
    }
  }
}

/**
 * 发送消息并处理助手回复
 * @param userMessage 已创建的用户消息
 * @param userMessageBlocks 用户消息关联的消息块
 * @param assistant 助手对象
 * @param topicId 主题ID
 */
export const sendMessage =
  (userMessage: Message, userMessageBlocks: MessageBlock[], assistant: Assistant, topicId: Topic['id']) =>
  async (dispatch: AppDispatch, getState: () => RootState) => {
    try {
      if (userMessage.blocks.length === 0) {
        console.warn('sendMessage: No blocks in the provided message.')
        return
      }
      await saveMessageAndBlocksToDB(userMessage, userMessageBlocks)
      dispatch(newMessagesActions.addMessage({ topicId, message: userMessage }))
      if (userMessageBlocks.length > 0) {
        dispatch(upsertManyBlocks(userMessageBlocks))
      }

      const mentionedModels = userMessage.mentions
      const queue = getTopicQueue(topicId)

      if (mentionedModels && mentionedModels.length > 0) {
        await dispatchMultiModelResponses(dispatch, getState, topicId, userMessage, assistant, mentionedModels)
      } else {
        const assistantMessage = createAssistantMessage(assistant.id, topicId, {
          askId: userMessage.id,
          model: assistant.model
        })
        await saveMessageAndBlocksToDB(assistantMessage, [])
        dispatch(newMessagesActions.addMessage({ topicId, message: assistantMessage }))

        queue.add(async () => {
          await fetchAndProcessAssistantResponseImpl(dispatch, getState, topicId, assistant, assistantMessage)
        })
      }
    } catch (error) {
      console.error('Error in sendMessage thunk:', error)
    }
    // finally {
    //   handleChangeLoadingOfTopic(topicId)
    // }
  }

/**
 * Loads messages and their blocks for a specific topic from the database
 * and updates the Redux store.
 */
export const loadTopicMessagesThunk =
  (topicId: string, forceReload: boolean = false) =>
  async (dispatch: AppDispatch, getState: () => RootState) => {
    const state = getState()
    const topicMessagesExist = !!state.messages.messageIdsByTopic[topicId]
    dispatch(newMessagesActions.setCurrentTopicId(topicId))

    if (topicMessagesExist && !forceReload) {
      return
    }

    try {
      const topic = await db.topics.get(topicId)
      if (!topic) {
        await db.topics.add({ id: topicId, messages: [] })
      }

      const messagesFromDB = topic?.messages || []

      if (messagesFromDB.length > 0) {
        const messageIds = messagesFromDB.map((m) => m.id)
        const blocks = await db.message_blocks.where('messageId').anyOf(messageIds).toArray()

        if (blocks && blocks.length > 0) {
          dispatch(upsertManyBlocks(blocks))
        }
        const messagesWithBlockIds = messagesFromDB.map((m) => ({
          ...m,
          blocks: m.blocks?.map(String) || []
        }))
        dispatch(newMessagesActions.messagesReceived({ topicId, messages: messagesWithBlockIds }))
      } else {
        dispatch(newMessagesActions.messagesReceived({ topicId, messages: [] }))
      }
    } catch (error: any) {
      console.error(`[loadTopicMessagesThunk] Failed to load messages for topic ${topicId}:`, error)
      // dispatch(newMessagesActions.setTopicLoading({ topicId, loading: false }))
    }
  }

/**
 * Thunk to delete a single message and its associated blocks.
 */
export const deleteSingleMessageThunk =
  (topicId: string, messageId: string) => async (dispatch: AppDispatch, getState: () => RootState) => {
    const currentState = getState()
    const messageToDelete = currentState.messages.entities[messageId]
    if (!messageToDelete || messageToDelete.topicId !== topicId) {
      console.error(`[deleteSingleMessage] Message ${messageId} not found in topic ${topicId}.`)
      return
    }

    const blockIdsToDelete = messageToDelete.blocks || []

    try {
      dispatch(newMessagesActions.removeMessage({ topicId, messageId }))
      cleanupMultipleBlocks(dispatch, blockIdsToDelete)
      await db.message_blocks.bulkDelete(blockIdsToDelete)
      const topic = await db.topics.get(topicId)
      if (topic) {
        const finalMessagesToSave = selectMessagesForTopic(getState(), topicId)
        await db.topics.update(topicId, { messages: finalMessagesToSave })
      }
    } catch (error) {
      console.error(`[deleteSingleMessage] Failed to delete message ${messageId}:`, error)
    }
  }

/**
 * Thunk to delete a group of messages (user query + assistant responses) based on askId.
 */
export const deleteMessageGroupThunk =
  (topicId: string, askId: string) => async (dispatch: AppDispatch, getState: () => RootState) => {
    const currentState = getState()
    const topicMessageIds = currentState.messages.messageIdsByTopic[topicId] || []
    const messagesToDelete: Message[] = []

    topicMessageIds.forEach((id) => {
      const msg = currentState.messages.entities[id]
      if (msg && msg.askId === askId) {
        messagesToDelete.push(msg)
      }
    })

    // const userQuery = currentState.messages.entities[askId]
    // if (userQuery && userQuery.topicId === topicId && !idsToDelete.includes(askId)) {
    //   messagesToDelete.push(userQuery)
    //   idsToDelete.push(askId)
    // }

    if (messagesToDelete.length === 0) {
      console.warn(`[deleteMessageGroup] No messages found with askId ${askId} in topic ${topicId}.`)
      return
    }

    const blockIdsToDelete = messagesToDelete.flatMap((m) => m.blocks || [])

    try {
      dispatch(newMessagesActions.removeMessagesByAskId({ topicId, askId }))
      cleanupMultipleBlocks(dispatch, blockIdsToDelete)
      await db.message_blocks.bulkDelete(blockIdsToDelete)
      const topic = await db.topics.get(topicId)
      if (topic) {
        const finalMessagesToSave = selectMessagesForTopic(getState(), topicId)
        await db.topics.update(topicId, { messages: finalMessagesToSave })
      }
    } catch (error) {
      console.error(`[deleteMessageGroup] Failed to delete messages with askId ${askId}:`, error)
    }
  }

/**
 * Thunk to clear all messages and associated blocks for a topic.
 */
export const clearTopicMessagesThunk =
  (topicId: string) => async (dispatch: AppDispatch, getState: () => RootState) => {
    try {
      const state = getState()
      const messageIdsToClear = state.messages.messageIdsByTopic[topicId] || []
      const blockIdsToDeleteSet = new Set<string>()

      messageIdsToClear.forEach((messageId) => {
        const message = state.messages.entities[messageId]
        message?.blocks?.forEach((blockId) => blockIdsToDeleteSet.add(blockId))
      })

      const blockIdsToDelete = Array.from(blockIdsToDeleteSet)

      dispatch(newMessagesActions.clearTopicMessages(topicId))
      cleanupMultipleBlocks(dispatch, blockIdsToDelete)

      await db.topics.update(topicId, { messages: [] })
      if (blockIdsToDelete.length > 0) {
        await db.message_blocks.bulkDelete(blockIdsToDelete)
      }
    } catch (error) {
      console.error(`[clearTopicMessagesThunk] Failed to clear messages for topic ${topicId}:`, error)
    }
  }

/**
 * Thunk to resend a user message by regenerating its associated assistant responses.
 * Finds all assistant messages responding to the given user message, resets them,
 * and queues them for regeneration without deleting other messages.
 */
export const resendMessageThunk =
  (topicId: Topic['id'], userMessageToResend: Message, assistant: Assistant) =>
  async (dispatch: AppDispatch, getState: () => RootState) => {
    try {
      const state = getState()
      // Use selector to get all messages for the topic
      const allMessagesForTopic = selectMessagesForTopic(state, topicId)

      // Filter to find the assistant messages to reset
      const assistantMessagesToReset = allMessagesForTopic.filter(
        (m) => m.askId === userMessageToResend.id && m.role === 'assistant'
      )

      const resetDataList: Message[] = []

      if (assistantMessagesToReset.length === 0) {
        // 没有用户消息,就创建一个或多个

        if (userMessageToResend?.mentions?.length) {
          console.log('userMessageToResend.mentions', userMessageToResend.mentions)
          for (const mention of userMessageToResend.mentions) {
            const assistantMessage = createAssistantMessage(assistant.id, topicId, {
              askId: userMessageToResend.id,
              model: mention,
              modelId: mention.id
            })
            resetDataList.push(assistantMessage)
          }
        } else {
          const assistantMessage = createAssistantMessage(assistant.id, topicId, {
            askId: userMessageToResend.id,
            model: assistant.model
          })
          resetDataList.push(assistantMessage)
        }

        resetDataList.forEach((message) => {
          dispatch(newMessagesActions.addMessage({ topicId, message }))
        })
      }

      const allBlockIdsToDelete: string[] = []
      const messagesToUpdateInRedux: { topicId: string; messageId: string; updates: Partial<Message> }[] = []

      for (const originalMsg of assistantMessagesToReset) {
        const blockIdsToDelete = [...(originalMsg.blocks || [])]
        const resetMsg = resetAssistantMessage(originalMsg, {
          status: AssistantMessageStatus.PENDING,
          updatedAt: new Date().toISOString(),
          ...(assistantMessagesToReset.length === 1 ? { model: assistant.model } : {})
        })

        resetDataList.push(resetMsg)
        allBlockIdsToDelete.push(...blockIdsToDelete)
        messagesToUpdateInRedux.push({ topicId, messageId: resetMsg.id, updates: resetMsg })
      }

      messagesToUpdateInRedux.forEach((update) => dispatch(newMessagesActions.updateMessage(update)))
      cleanupMultipleBlocks(dispatch, allBlockIdsToDelete)

      try {
        if (allBlockIdsToDelete.length > 0) {
          await db.message_blocks.bulkDelete(allBlockIdsToDelete)
        }
        const finalMessagesToSave = selectMessagesForTopic(getState(), topicId)
        await db.topics.update(topicId, { messages: finalMessagesToSave })
      } catch (dbError) {
        console.error('[resendMessageThunk] Error updating database:', dbError)
      }

      const queue = getTopicQueue(topicId)
      for (const resetMsg of resetDataList) {
        const assistantConfigForThisRegen = {
          ...assistant,
          ...(resetMsg.model ? { model: resetMsg.model } : {})
        }
        queue.add(async () => {
          await fetchAndProcessAssistantResponseImpl(dispatch, getState, topicId, assistantConfigForThisRegen, resetMsg)
        })
      }
    } catch (error) {
      console.error(`[resendMessageThunk] Error resending user message ${userMessageToResend.id}:`, error)
    }
    // finally {
    //   handleChangeLoadingOfTopic(topicId)
    // }
  }

/**
 * Thunk to resend a user message after its content has been edited.
 * Updates the user message's text block and then triggers the regeneration
 * of its associated assistant responses using resendMessageThunk.
 */
export const resendUserMessageWithEditThunk =
  (topicId: Topic['id'], originalMessage: Message, assistant: Assistant) => async (dispatch: AppDispatch) => {
    // Trigger the regeneration logic for associated assistant messages
    dispatch(resendMessageThunk(topicId, originalMessage, assistant))
  }

/**
 * Thunk to regenerate a specific assistant response.
 */
export const regenerateAssistantResponseThunk =
  (topicId: Topic['id'], assistantMessageToRegenerate: Message, assistant: Assistant) =>
  async (dispatch: AppDispatch, getState: () => RootState) => {
    try {
      const state = getState()

      // 1. Use selector to get all messages for the topic
      const allMessagesForTopic = selectMessagesForTopic(state, topicId)

      // 2. Find the original user query (Restored Logic)
      const originalUserQuery = allMessagesForTopic.find((m) => m.id === assistantMessageToRegenerate.askId)
      if (!originalUserQuery) {
        console.error(
          `[regenerateAssistantResponseThunk] Original user query (askId: ${assistantMessageToRegenerate.askId}) not found for assistant message ${assistantMessageToRegenerate.id}. Cannot regenerate.`
        )
        return
      }

      // 3. Verify the assistant message itself exists in entities
      const messageToResetEntity = state.messages.entities[assistantMessageToRegenerate.id]
      if (!messageToResetEntity) {
        // No need to check topicId again as selector implicitly handles it
        console.error(
          `[regenerateAssistantResponseThunk] Assistant message ${assistantMessageToRegenerate.id} not found in entities despite being in the topic list. State might be inconsistent.`
        )
        return
      }

      // 4. Get Block IDs to delete
      const blockIdsToDelete = [...(messageToResetEntity.blocks || [])]

      // 5. Reset the message entity in Redux
      const resetAssistantMsg = resetAssistantMessage(
        messageToResetEntity,
        // Grouped message (mentioned model message) should not reset model and modelId, always use the original model
        assistantMessageToRegenerate.modelId
          ? {
              status: AssistantMessageStatus.PENDING,
              updatedAt: new Date().toISOString()
            }
          : {
              status: AssistantMessageStatus.PENDING,
              updatedAt: new Date().toISOString(),
              model: assistant.model
            }
      )

      dispatch(
        newMessagesActions.updateMessage({
          topicId,
          messageId: resetAssistantMsg.id,
          updates: resetAssistantMsg
        })
      )

      // 6. Remove old blocks from Redux
      cleanupMultipleBlocks(dispatch, blockIdsToDelete)

      // 7. Update DB: Save the reset message state within the topic and delete old blocks
      // Fetch the current state *after* Redux updates to get the latest message list
      // Use the selector to get the final ordered list of messages for the topic
      const finalMessagesToSave = selectMessagesForTopic(getState(), topicId)

      await db.transaction('rw', db.topics, db.message_blocks, async () => {
        // Use the result from the selector to update the DB
        await db.topics.update(topicId, { messages: finalMessagesToSave })
        if (blockIdsToDelete.length > 0) {
          await db.message_blocks.bulkDelete(blockIdsToDelete)
        }
      })

      // 8. Add fetch/process call to the queue
      const queue = getTopicQueue(topicId)
      const assistantConfigForRegen = {
        ...assistant,
        ...(resetAssistantMsg.model ? { model: resetAssistantMsg.model } : {})
      }
      queue.add(async () => {
        await fetchAndProcessAssistantResponseImpl(
          dispatch,
          getState,
          topicId,
          assistantConfigForRegen,
          resetAssistantMsg
        )
      })
    } catch (error) {
      console.error(
        `[regenerateAssistantResponseThunk] Error regenerating response for assistant message ${assistantMessageToRegenerate.id}:`,
        error
      )
      // dispatch(newMessagesActions.setTopicLoading({ topicId, loading: false }))
    }
    //  finally {
    //   handleChangeLoadingOfTopic(topicId)
    // }
  }

// --- Thunk to initiate translation and create the initial block ---
export const initiateTranslationThunk =
  (
    messageId: string,
    topicId: string,
    targetLanguage: string,
    sourceBlockId?: string, // Optional: If known
    sourceLanguage?: string // Optional: If known
  ) =>
  async (dispatch: AppDispatch, getState: () => RootState): Promise<string | undefined> => {
    // Return the new block ID
    try {
      const state = getState()
      const originalMessage = state.messages.entities[messageId]

      if (!originalMessage) {
        console.error(`[initiateTranslationThunk] Original message ${messageId} not found.`)
        return undefined
      }

      // 1. Create the initial translation block (streaming state)
      const newBlock = createTranslationBlock(
        messageId,
        '', // Start with empty content
        targetLanguage,
        {
          status: MessageBlockStatus.STREAMING, // Set to STREAMING
          sourceBlockId,
          sourceLanguage
        }
      )

      // 2. Update Redux State
      const updatedBlockIds = [...(originalMessage.blocks || []), newBlock.id]
      dispatch(upsertOneBlock(newBlock)) // Add the new block
      dispatch(
        newMessagesActions.updateMessage({
          topicId,
          messageId,
          updates: { blocks: updatedBlockIds } // Update message's block list
        })
      )

      // 3. Update Database
      // Get the final message list from Redux state *after* updates
      const finalMessagesToSave = selectMessagesForTopic(getState(), topicId)

      await db.transaction('rw', db.topics, db.message_blocks, async () => {
        await db.message_blocks.put(newBlock) // Save the initial block
        await db.topics.update(topicId, { messages: finalMessagesToSave }) // Save updated message list
      })
      return newBlock.id // Return the ID
    } catch (error) {
      console.error(`[initiateTranslationThunk] Failed for message ${messageId}:`, error)
      return undefined
      // Optional: Dispatch an error action or show notification
    }
  }

// --- Thunk to update the translation block with new content ---
export const updateTranslationBlockThunk =
  (blockId: string, accumulatedText: string, isComplete: boolean = false) =>
  async (dispatch: AppDispatch) => {
    // Logger.log(`[updateTranslationBlockThunk] 更新翻译块 ${blockId}, isComplete: ${isComplete}`)
    try {
      const status = isComplete ? MessageBlockStatus.SUCCESS : MessageBlockStatus.STREAMING
      const changes: Partial<MessageBlock> = {
        content: accumulatedText,
        status: status
      }

      // 更新Redux状态
      dispatch(updateOneBlock({ id: blockId, changes }))

      // 更新数据库
      await db.message_blocks.update(blockId, changes)
      // Logger.log(`[updateTranslationBlockThunk] Successfully updated translation block ${blockId}.`)
    } catch (error) {
      console.error(`[updateTranslationBlockThunk] Failed to update translation block ${blockId}:`, error)
    }
  }

/**
 * Thunk to append a new assistant response (using a potentially different model)
 * in reply to the same user query as an existing assistant message.
 */
export const appendAssistantResponseThunk =
  (
    topicId: Topic['id'],
    existingAssistantMessageId: string, // ID of the assistant message the user interacted with
    newModel: Model, // The new model selected by the user
    assistant: Assistant // Base assistant configuration
  ) =>
  async (dispatch: AppDispatch, getState: () => RootState) => {
    try {
      const state = getState()

      // 1. Find the existing assistant message to get the original askId
      const existingAssistantMsg = state.messages.entities[existingAssistantMessageId]
      if (!existingAssistantMsg) {
        console.error(
          `[appendAssistantResponseThunk] Existing assistant message ${existingAssistantMessageId} not found.`
        )
        return // Stop if the reference message doesn't exist
      }
      if (existingAssistantMsg.role !== 'assistant') {
        console.error(
          `[appendAssistantResponseThunk] Message ${existingAssistantMessageId} is not an assistant message.`
        )
        return // Ensure it's an assistant message
      }
      const askId = existingAssistantMsg.askId
      if (!askId) {
        console.error(
          `[appendAssistantResponseThunk] Existing assistant message ${existingAssistantMessageId} does not have an askId.`
        )
        return // Stop if askId is missing
      }

      // (Optional but recommended) Verify the original user query exists
      if (!state.messages.entities[askId]) {
        console.warn(
          `[appendAssistantResponseThunk] Original user query (askId: ${askId}) not found in entities. Proceeding, but state might be inconsistent.`
        )
        // Decide whether to proceed or return based on requirements
      }

      // 2. Create the new assistant message stub
      const newAssistantStub = createAssistantMessage(assistant.id, topicId, {
        askId: askId, // Crucial: Use the original askId
        model: newModel,
        modelId: newModel.id
      })

      // 3. Update Redux Store
      const currentTopicMessageIds = getState().messages.messageIdsByTopic[topicId] || []
      const existingMessageIndex = currentTopicMessageIds.findIndex((id) => id === existingAssistantMessageId)
      const insertAtIndex = existingMessageIndex !== -1 ? existingMessageIndex + 1 : currentTopicMessageIds.length

      dispatch(newMessagesActions.insertMessageAtIndex({ topicId, message: newAssistantStub, index: insertAtIndex }))

      // 4. Update Database (Save the stub to the topic's message list)
      await saveMessageAndBlocksToDB(newAssistantStub, [], insertAtIndex)

      // 5. Prepare and queue the processing task
      const assistantConfigForThisCall = {
        ...assistant,
        model: newModel
      }
      const queue = getTopicQueue(topicId)
      queue.add(async () => {
        await fetchAndProcessAssistantResponseImpl(
          dispatch,
          getState,
          topicId,
          assistantConfigForThisCall,
          newAssistantStub // Pass the newly created stub
        )
      })
    } catch (error) {
      console.error(`[appendAssistantResponseThunk] Error appending assistant response:`, error)
      // Optionally dispatch an error action or notification
      // Resetting loading state should be handled by the underlying fetchAndProcessAssistantResponseImpl
    }
    // finally {
    //   handleChangeLoadingOfTopic(topicId)
    // }
  }

/**
 * Clones messages from a source topic up to a specified index into a *pre-existing* new topic.
 * Generates new unique IDs for all cloned messages and blocks.
 * Updates the DB and Redux message/block state for the new topic.
 * Assumes the newTopic object already exists in Redux topic state and DB.
 * @param sourceTopicId The ID of the topic to branch from.
 * @param branchPointIndex The index *after* which messages should NOT be copied (slice endpoint).
 * @param newTopic The newly created Topic object (created and added to Redux/DB by the caller).
 */
export const cloneMessagesToNewTopicThunk =
  (
    sourceTopicId: string,
    branchPointIndex: number,
    newTopic: Topic // Receive newTopic object
  ) =>
  async (dispatch: AppDispatch, getState: () => RootState): Promise<boolean> => {
    if (!newTopic || !newTopic.id) {
      console.error(`[cloneMessagesToNewTopicThunk] Invalid newTopic provided.`)
      return false
    }
    try {
      const state = getState()
      const sourceMessages = selectMessagesForTopic(state, sourceTopicId)

      if (!sourceMessages || sourceMessages.length === 0) {
        console.error(`[cloneMessagesToNewTopicThunk] Source topic ${sourceTopicId} not found or is empty.`)
        return false
      }

      // 1. Slice messages to clone
      const messagesToClone = sourceMessages.slice(0, branchPointIndex)
      if (messagesToClone.length === 0) {
        console.warn(`[cloneMessagesToNewTopicThunk] No messages to branch (index ${branchPointIndex}).`)
        return true // Nothing to clone, operation considered successful but did nothing.
      }

      // 2. Prepare for cloning: Maps and Arrays
      const clonedMessages: Message[] = []
      const clonedBlocks: MessageBlock[] = []
      const filesToUpdateCount: FileMetadata[] = []
      const originalToNewMsgIdMap = new Map<string, string>() // Map original message ID -> new message ID

      // 3. Clone Messages and Blocks with New IDs
      for (const oldMessage of messagesToClone) {
        const newMsgId = uuid()
        originalToNewMsgIdMap.set(oldMessage.id, newMsgId) // Store mapping for all cloned messages

        let newAskId: string | undefined = undefined // Initialize newAskId
        if (oldMessage.role === 'assistant' && oldMessage.askId) {
          // If it's an assistant message with an askId, find the NEW ID of the user message it references
          const mappedNewAskId = originalToNewMsgIdMap.get(oldMessage.askId)
          if (mappedNewAskId) {
            newAskId = mappedNewAskId // Use the new ID
          } else {
            // This happens if the user message corresponding to askId was *before* the branch point index
            // and thus wasn't included in messagesToClone or the map.
            // In this case, the link is broken in the new topic.
            console.warn(
              `[cloneMessages] Could not find new ID mapping for original askId ${oldMessage.askId} (likely outside branch). Setting askId to undefined for new assistant message ${newMsgId}.`
            )
            // newAskId remains undefined
          }
        }

        // --- Clone Blocks ---
        const newBlockIds: string[] = []
        if (oldMessage.blocks && oldMessage.blocks.length > 0) {
          for (const oldBlockId of oldMessage.blocks) {
            const oldBlock = state.messageBlocks.entities[oldBlockId]
            if (oldBlock) {
              const newBlockId = uuid()
              const newBlock: MessageBlock = {
                ...oldBlock,
                id: newBlockId,
                messageId: newMsgId // Link block to the NEW message ID
              }
              clonedBlocks.push(newBlock)
              newBlockIds.push(newBlockId)

              if (newBlock.type === MessageBlockType.FILE || newBlock.type === MessageBlockType.IMAGE) {
                const fileInfo = (newBlock as FileMessageBlock | ImageMessageBlock).file
                if (fileInfo) {
                  filesToUpdateCount.push(fileInfo)
                }
              }
            } else {
              console.warn(
                `[cloneMessagesToNewTopicThunk] Block ${oldBlockId} not found in state for message ${oldMessage.id}. Skipping block clone.`
              )
            }
          }
        }

        // --- Create New Message Object ---
        const newMessage: Message = {
          ...oldMessage,
          id: newMsgId,
          topicId: newTopic.id, // Use the NEW topic ID provided
          blocks: newBlockIds // Use the NEW block IDs
        }
        if (newMessage.role === 'assistant') {
          newMessage.askId = newAskId // Use the mapped/updated askId
        }
        clonedMessages.push(newMessage)
      }

      // 4. Update Database (Atomic Transaction)
      await db.transaction('rw', db.topics, db.message_blocks, db.files, async () => {
        // Update the NEW topic with the cloned messages
        // Assumes topic entry was added by caller, so we UPDATE.
        await db.topics.put({ id: newTopic.id, messages: clonedMessages })

        // Add the NEW blocks
        if (clonedBlocks.length > 0) {
          await db.message_blocks.bulkAdd(clonedBlocks)
        }
        // Update file counts
        const uniqueFiles = [...new Map(filesToUpdateCount.map((f) => [f.id, f])).values()]
        for (const file of uniqueFiles) {
          await db.files
            .where('id')
            .equals(file.id)
            .modify((f) => {
              if (f) {
                // Ensure file exists before modifying
                f.count = (f.count || 0) + 1
              }
            })
        }
      })

      // --- Update Redux State ---
      dispatch(newMessagesActions.messagesReceived({ topicId: newTopic.id, messages: clonedMessages }))
      if (clonedBlocks.length > 0) {
        dispatch(upsertManyBlocks(clonedBlocks))
      }

      return true // Indicate success
    } catch (error) {
      console.error(`[cloneMessagesToNewTopicThunk] Failed to clone messages:`, error)
      return false // Indicate failure
    }
  }

/**
 * Thunk to edit properties of a message and/or its associated blocks.
 * Updates Redux state and persists changes to the database within a transaction.
 * Message updates are optional if only blocks need updating.
 */
export const updateMessageAndBlocksThunk =
  (
    topicId: string,
    // Allow messageUpdates to be optional or just contain the ID if only blocks are updated
    messageUpdates: (Partial<Message> & Pick<Message, 'id'>) | null, // ID is always required for context
    blockUpdatesList: MessageBlock[] // Block updates remain required for this thunk's purpose
  ) =>
  async (dispatch: AppDispatch): Promise<void> => {
    const messageId = messageUpdates?.id

    if (messageUpdates && !messageId) {
      console.error('[updateMessageAndUpdateBlocksThunk] Message ID is required.')
      return
    }

    try {
      // 1. 更新 Redux Store
      if (messageUpdates && messageId) {
        // eslint-disable-next-line @typescript-eslint/no-unused-vars
        const { id: msgId, ...actualMessageChanges } = messageUpdates // Separate ID from actual changes

        // Only dispatch message update if there are actual changes beyond the ID
        if (Object.keys(actualMessageChanges).length > 0) {
          dispatch(newMessagesActions.updateMessage({ topicId, messageId, updates: actualMessageChanges }))
        }
      }

      if (blockUpdatesList.length > 0) {
        dispatch(upsertManyBlocks(blockUpdatesList))
      }

      // 2. 更新数据库 (在事务中)
      await db.transaction('rw', db.topics, db.message_blocks, async () => {
        // Only update topic.messages if there were actual message changes
        if (messageUpdates && Object.keys(messageUpdates).length > 0) {
          const topic = await db.topics.get(topicId)
          if (topic && topic.messages) {
            const messageIndex = topic.messages.findIndex((m) => m.id === messageId)
            if (messageIndex !== -1) {
              Object.assign(topic.messages[messageIndex], messageUpdates)
              await db.topics.update(topicId, { messages: topic.messages })
            } else {
              console.error(
                `[updateMessageAndBlocksThunk] Message ${messageId} not found in DB topic ${topicId} for property update.`
              )
              throw new Error(`Message ${messageId} not found in DB topic ${topicId} for property update.`)
            }
          } else {
            console.error(
              `[updateMessageAndBlocksThunk] Topic ${topicId} not found or empty for message property update.`
            )
            throw new Error(`Topic ${topicId} not found or empty for message property update.`)
          }
        }

        if (blockUpdatesList.length > 0) {
          await db.message_blocks.bulkPut(blockUpdatesList)
        }
      })
    } catch (error) {
      console.error(`[updateMessageAndBlocksThunk] Failed to process updates for message ${messageId}:`, error)
    }
  }

export const removeBlocksThunk =
  (topicId: string, messageId: string, blockIdsToRemove: string[]) =>
  async (dispatch: AppDispatch, getState: () => RootState): Promise<void> => {
    if (!blockIdsToRemove.length) {
      console.warn('[removeBlocksFromMessageThunk] No block IDs provided to remove.')
      return
    }

    try {
      const state = getState()
      const message = state.messages.entities[messageId]

      if (!message) {
        console.error(`[removeBlocksFromMessageThunk] Message ${messageId} not found in state.`)
        return
      }
      const blockIdsToRemoveSet = new Set(blockIdsToRemove)

      const updatedBlockIds = (message.blocks || []).filter((id) => !blockIdsToRemoveSet.has(id))

      // 1. Update Redux state
      dispatch(newMessagesActions.updateMessage({ topicId, messageId, updates: { blocks: updatedBlockIds } }))

      cleanupMultipleBlocks(dispatch, blockIdsToRemove)

      const finalMessagesToSave = selectMessagesForTopic(getState(), topicId)

      // 2. Update database (in a transaction)
      await db.transaction('rw', db.topics, db.message_blocks, async () => {
        // Update the message in the topic
        await db.topics.update(topicId, { messages: finalMessagesToSave })
        // Delete the blocks from the database
        if (blockIdsToRemove.length > 0) {
          await db.message_blocks.bulkDelete(blockIdsToRemove)
        }
      })

      return
    } catch (error) {
      console.error(`[removeBlocksFromMessageThunk] Failed to remove blocks from message ${messageId}:`, error)
      throw error
    }
  }<|MERGE_RESOLUTION|>--- conflicted
+++ resolved
@@ -7,12 +7,7 @@
 import { createStreamProcessor, type StreamProcessorCallbacks } from '@renderer/services/StreamProcessingService'
 import { estimateMessagesUsage } from '@renderer/services/TokenService'
 import store from '@renderer/store'
-<<<<<<< HEAD
 import type { Assistant, ExternalToolResult, FileMetadata, MCPToolResponse, Model, Topic } from '@renderer/types'
-import { WebSearchSource } from '@renderer/types'
-=======
-import type { Assistant, ExternalToolResult, FileType, MCPToolResponse, Model, Topic } from '@renderer/types'
->>>>>>> 94118667
 import type {
   CitationMessageBlock,
   FileMessageBlock,
