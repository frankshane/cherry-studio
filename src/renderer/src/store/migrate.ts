import { loggerService } from '@logger'
import { nanoid } from '@reduxjs/toolkit'
import { DEFAULT_CONTEXTCOUNT, DEFAULT_TEMPERATURE, isMac } from '@renderer/config/constant'
import { DEFAULT_MIN_APPS } from '@renderer/config/minapps'
import { isFunctionCallingModel, SYSTEM_MODELS } from '@renderer/config/models'
import { TRANSLATE_PROMPT } from '@renderer/config/prompts'
import db from '@renderer/databases'
import i18n from '@renderer/i18n'
import { Assistant, LanguageCode, Provider, WebSearchProvider } from '@renderer/types'
import { getDefaultGroupName, getLeadingEmoji, runAsyncFunction, uuid } from '@renderer/utils'
import { UpgradeChannel } from '@shared/config/constant'
import { isEmpty } from 'lodash'
import { createMigrate } from 'redux-persist'

import { RootState } from '.'
import { DEFAULT_TOOL_ORDER } from './inputTools'
import { INITIAL_PROVIDERS, initialState as llmInitialState, moveProvider } from './llm'
import { mcpSlice } from './mcp'
import { defaultActionItems } from './selectionStore'
import { DEFAULT_SIDEBAR_ICONS, initialState as settingsInitialState } from './settings'
import { initialState as shortcutsInitialState } from './shortcuts'
import { defaultWebSearchProviders } from './websearch'

const logger = loggerService.withContext('Migrate')

// remove logo base64 data to reduce the size of the state
function removeMiniAppIconsFromState(state: RootState) {
  if (state.minapps) {
    state.minapps.enabled = state.minapps.enabled.map((app) => ({ ...app, logo: undefined }))
    state.minapps.disabled = state.minapps.disabled.map((app) => ({ ...app, logo: undefined }))
    state.minapps.pinned = state.minapps.pinned.map((app) => ({ ...app, logo: undefined }))
  }
}

function removeMiniAppFromState(state: RootState, id: string) {
  if (state.minapps) {
    state.minapps.enabled = state.minapps.enabled.filter((app) => app.id !== id)
    state.minapps.disabled = state.minapps.disabled.filter((app) => app.id !== id)
  }
}

function addMiniApp(state: RootState, id: string) {
  if (state.minapps) {
    const app = DEFAULT_MIN_APPS.find((app) => app.id === id)
    if (app) {
      if (!state.minapps.enabled.find((app) => app.id === id)) {
        state.minapps.enabled.push(app)
      }
    }
  }
}

// add provider to state
function addProvider(state: RootState, id: string) {
  if (!state.llm.providers.find((p) => p.id === id)) {
    const _provider = INITIAL_PROVIDERS.find((p) => p.id === id)
    if (_provider) {
      state.llm.providers.push(_provider)
    }
  }
}

function updateProvider(state: RootState, id: string, provider: Partial<Provider>) {
  if (state.llm.providers) {
    const index = state.llm.providers.findIndex((p) => p.id === id)
    if (index !== -1) {
      state.llm.providers[index] = { ...state.llm.providers[index], ...provider }
    }
  }
}

function addWebSearchProvider(state: RootState, id: string) {
  if (state.websearch && state.websearch.providers) {
    if (!state.websearch.providers.find((p) => p.id === id)) {
      const provider = defaultWebSearchProviders.find((p) => p.id === id)
      if (provider) {
        state.websearch.providers.push(provider)
      }
    }
  }
}

function updateWebSearchProvider(state: RootState, provider: Partial<WebSearchProvider>) {
  if (state.websearch && state.websearch.providers) {
    const index = state.websearch.providers.findIndex((p) => p.id === provider.id)
    if (index !== -1) {
      state.websearch.providers[index] = {
        ...state.websearch.providers[index],
        ...provider
      }
    }
  }
}

function addSelectionAction(state: RootState, id: string) {
  if (state.selectionStore && state.selectionStore.actionItems) {
    if (!state.selectionStore.actionItems.some((item) => item.id === id)) {
      const action = defaultActionItems.find((item) => item.id === id)
      if (action) {
        state.selectionStore.actionItems.push(action)
      }
    }
  }
}

/**
 * Add shortcuts(ids from shortcutsInitialState) after the shortcut(afterId)
 * if afterId is 'first', add to the first
 * if afterId is 'last', add to the last
 */
function addShortcuts(state: RootState, ids: string[], afterId: string) {
  const defaultShortcuts = shortcutsInitialState.shortcuts

  // 确保 state.shortcuts 存在
  if (!state.shortcuts) {
    return
  }

  // 从 defaultShortcuts 中找到要添加的快捷键
  const shortcutsToAdd = defaultShortcuts.filter((shortcut) => ids.includes(shortcut.key))

  // 过滤掉已经存在的快捷键
  const existingKeys = state.shortcuts.shortcuts.map((s) => s.key)
  const newShortcuts = shortcutsToAdd.filter((shortcut) => !existingKeys.includes(shortcut.key))

  if (newShortcuts.length === 0) {
    return
  }

  if (afterId === 'first') {
    // 添加到最前面
    state.shortcuts.shortcuts.unshift(...newShortcuts)
  } else if (afterId === 'last') {
    // 添加到最后面
    state.shortcuts.shortcuts.push(...newShortcuts)
  } else {
    // 添加到指定快捷键后面
    const afterIndex = state.shortcuts.shortcuts.findIndex((shortcut) => shortcut.key === afterId)
    if (afterIndex !== -1) {
      state.shortcuts.shortcuts.splice(afterIndex + 1, 0, ...newShortcuts)
    } else {
      // 如果找不到指定的快捷键，则添加到最后
      state.shortcuts.shortcuts.push(...newShortcuts)
    }
  }
}

const migrateConfig = {
  '2': (state: RootState) => {
    try {
      addProvider(state, 'yi')
      return state
    } catch (error) {
      return state
    }
  },
  '3': (state: RootState) => {
    try {
      addProvider(state, 'zhipu')
      return state
    } catch (error) {
      return state
    }
  },
  '4': (state: RootState) => {
    try {
      addProvider(state, 'ollama')
      return state
    } catch (error) {
      return state
    }
  },
  '5': (state: RootState) => {
    try {
      addProvider(state, 'moonshot')
      return state
    } catch (error) {
      return state
    }
  },
  '6': (state: RootState) => {
    try {
      addProvider(state, 'openrouter')
      return state
    } catch (error) {
      return state
    }
  },
  '7': (state: RootState) => {
    try {
      return {
        ...state,
        settings: {
          ...state.settings,
          language: navigator.language
        }
      }
    } catch (error) {
      return state
    }
  },
  '8': (state: RootState) => {
    try {
      const fixAssistantName = (assistant: Assistant) => {
        if (isEmpty(assistant.name)) {
          assistant.name = i18n.t(`assistant.${assistant.id}.name`)
        }

        assistant.topics = assistant.topics.map((topic) => {
          if (isEmpty(topic.name)) {
            topic.name = i18n.t(`assistant.${assistant.id}.topic.name`)
          }
          return topic
        })

        return assistant
      }

      return {
        ...state,
        assistants: {
          ...state.assistants,
          defaultAssistant: fixAssistantName(state.assistants.defaultAssistant),
          assistants: state.assistants.assistants.map((assistant) => fixAssistantName(assistant))
        }
      }
    } catch (error) {
      return state
    }
  },
  '9': (state: RootState) => {
    try {
      return {
        ...state,
        llm: {
          ...state.llm,
          providers: state.llm.providers.map((provider) => {
            if (provider.id === 'zhipu' && provider.models[0] && provider.models[0].id === 'llama3-70b-8192') {
              provider.models = SYSTEM_MODELS.zhipu
            }
            return provider
          })
        }
      }
    } catch (error) {
      return state
    }
  },
  '10': (state: RootState) => {
    try {
      addProvider(state, 'baichuan')
      return state
    } catch (error) {
      return state
    }
  },
  '11': (state: RootState) => {
    try {
      addProvider(state, 'dashscope')
      addProvider(state, 'anthropic')
      return state
    } catch (error) {
      return state
    }
  },
  '12': (state: RootState) => {
    try {
      addProvider(state, 'aihubmix')
      return state
    } catch (error) {
      return state
    }
  },
  '13': (state: RootState) => {
    try {
      return {
        ...state,
        assistants: {
          ...state.assistants,
          defaultAssistant: {
            ...state.assistants.defaultAssistant,
            name: ['Default Assistant', '默认助手'].includes(state.assistants.defaultAssistant.name)
              ? i18n.t(`assistant.default.name`)
              : state.assistants.defaultAssistant.name
          }
        }
      }
    } catch (error) {
      return state
    }
  },
  '14': (state: RootState) => {
    try {
      return {
        ...state,
        settings: {
          ...state.settings,
          showAssistants: true,
          proxyUrl: undefined
        }
      }
    } catch (error) {
      return state
    }
  },
  '15': (state: RootState) => {
    try {
      return {
        ...state,
        settings: {
          ...state.settings,
          userName: '',
          showMessageDivider: true
        }
      }
    } catch (error) {
      return state
    }
  },
  '16': (state: RootState) => {
    try {
      return {
        ...state,
        settings: {
          ...state.settings,
          messageFont: 'system',
          showInputEstimatedTokens: false
        }
      }
    } catch (error) {
      return state
    }
  },
  '17': (state: RootState) => {
    try {
      return {
        ...state,
        settings: {
          ...state.settings,
          theme: 'auto'
        }
      }
    } catch (error) {
      return state
    }
  },
  '19': (state: RootState) => {
    try {
      return {
        ...state,
        agents: {
          agents: []
        },
        llm: {
          ...state.llm,
          settings: {
            ollama: {
              keepAliveTime: 5
            }
          }
        }
      }
    } catch (error) {
      return state
    }
  },
  '20': (state: RootState) => {
    try {
      return {
        ...state,
        settings: {
          ...state.settings,
          fontSize: 14
        }
      }
    } catch (error) {
      return state
    }
  },
  '21': (state: RootState) => {
    try {
      addProvider(state, 'gemini')
      addProvider(state, 'stepfun')
      addProvider(state, 'doubao')
      return state
    } catch (error) {
      return state
    }
  },
  '22': (state: RootState) => {
    try {
      addProvider(state, 'minimax')
      return state
    } catch (error) {
      return state
    }
  },
  '23': (state: RootState) => {
    try {
      return {
        ...state,
        settings: {
          ...state.settings,
          showTopics: true,
          windowStyle: 'transparent'
        }
      }
    } catch (error) {
      return state
    }
  },
  '24': (state: RootState) => {
    try {
      return {
        ...state,
        assistants: {
          ...state.assistants,
          assistants: state.assistants.assistants.map((assistant) => ({
            ...assistant,
            topics: assistant.topics.map((topic) => ({
              ...topic,
              createdAt: new Date().toISOString(),
              updatedAt: new Date().toISOString()
            }))
          }))
        },
        settings: {
          ...state.settings,
          topicPosition: 'right'
        }
      }
    } catch (error) {
      return state
    }
  },
  '25': (state: RootState) => {
    try {
      addProvider(state, 'github')
      return state
    } catch (error) {
      return state
    }
  },
  '26': (state: RootState) => {
    try {
      addProvider(state, 'ocoolai')
      return state
    } catch (error) {
      return state
    }
  },
  '27': (state: RootState) => {
    try {
      return {
        ...state,
        settings: {
          ...state.settings,
          renderInputMessageAsMarkdown: true
        }
      }
    } catch (error) {
      return state
    }
  },
  '28': (state: RootState) => {
    try {
      addProvider(state, 'together')
      addProvider(state, 'fireworks')
      addProvider(state, 'zhinao')
      addProvider(state, 'hunyuan')
      addProvider(state, 'nvidia')
      return state
    } catch (error) {
      return state
    }
  },
  '29': (state: RootState) => {
    try {
      return {
        ...state,
        assistants: {
          ...state.assistants,
          assistants: state.assistants.assistants.map((assistant) => {
            assistant.topics = assistant.topics.map((topic) => ({
              ...topic,
              assistantId: assistant.id
            }))
            return assistant
          })
        }
      }
    } catch (error) {
      return state
    }
  },
  '30': (state: RootState) => {
    try {
      addProvider(state, 'azure-openai')
      return state
    } catch (error) {
      return state
    }
  },
  '31': (state: RootState) => {
    try {
      return {
        ...state,
        llm: {
          ...state.llm,
          providers: state.llm.providers.map((provider) => {
            if (provider.id === 'azure-openai') {
              provider.models = provider.models.map((model) => ({ ...model, provider: 'azure-openai' }))
            }
            return provider
          })
        }
      }
    } catch (error) {
      return state
    }
  },
  '32': (state: RootState) => {
    try {
      addProvider(state, 'hunyuan')
      return state
    } catch (error) {
      return state
    }
  },
  '33': (state: RootState) => {
    try {
      state.assistants.defaultAssistant.type = 'assistant'

      state.agents.agents.forEach((agent) => {
        agent.type = 'agent'
        // @ts-ignore eslint-disable-next-line
        delete agent.group
      })

      return {
        ...state,
        assistants: {
          ...state.assistants,
          assistants: [...state.assistants.assistants].map((assistant) => {
            // @ts-ignore eslint-disable-next-line
            delete assistant.group
            return {
              ...assistant,
              id: assistant.id.length === 36 ? assistant.id : uuid(),
              type: assistant.type === 'system' ? assistant.type : 'assistant'
            }
          })
        }
      }
    } catch (error) {
      return state
    }
  },
  '34': (state: RootState) => {
    try {
      state.assistants.assistants.forEach((assistant) => {
        assistant.topics.forEach((topic) => {
          topic.assistantId = assistant.id
          runAsyncFunction(async () => {
            const _topic = await db.topics.get(topic.id)
            if (_topic) {
              const messages = (_topic?.messages || []).map((message) => ({ ...message, assistantId: assistant.id }))
              db.topics.put({ ..._topic, messages }, topic.id)
            }
          })
        })
      })
      return state
    } catch (error) {
      return state
    }
  },
  '35': (state: RootState) => {
    try {
      state.settings.mathEngine = 'KaTeX'
      return state
    } catch (error) {
      return state
    }
  },
  '36': (state: RootState) => {
    try {
      state.settings.topicPosition = 'left'
      return state
    } catch (error) {
      return state
    }
  },
  '37': (state: RootState) => {
    try {
      state.settings.messageStyle = 'plain'
      return state
    } catch (error) {
      return state
    }
  },
  '38': (state: RootState) => {
    try {
      addProvider(state, 'grok')
      addProvider(state, 'hyperbolic')
      addProvider(state, 'mistral')
      return state
    } catch (error) {
      return state
    }
  },
  '39': (state: RootState) => {
    try {
      // @ts-ignore eslint-disable-next-line
      state.settings.codeStyle = 'auto'
      return state
    } catch (error) {
      return state
    }
  },
  '40': (state: RootState) => {
    try {
      state.settings.tray = true
      return state
    } catch (error) {
      return state
    }
  },
  '41': (state: RootState) => {
    try {
      state.llm.providers.forEach((provider) => {
        if (provider.id === 'gemini') {
          provider.type = 'gemini'
        } else if (provider.id === 'anthropic') {
          provider.type = 'anthropic'
        } else {
          provider.type = 'openai'
        }
      })
      return state
    } catch (error) {
      return state
    }
  },
  '42': (state: RootState) => {
    try {
      state.settings.proxyMode = state.settings.proxyUrl ? 'custom' : 'none'
      return state
    } catch (error) {
      return state
    }
  },
  '43': (state: RootState) => {
    try {
      if (state.settings.proxyMode === 'none') {
        state.settings.proxyMode = 'system'
      }
      return state
    } catch (error) {
      return state
    }
  },
  '44': (state: RootState) => {
    try {
      state.settings.translateModelPrompt = TRANSLATE_PROMPT
      return state
    } catch (error) {
      return state
    }
  },
  '45': (state: RootState) => {
    state.settings.enableTopicNaming = true
    return state
  },
  '46': (state: RootState) => {
    try {
      if (
        state.settings?.translateModelPrompt?.includes(
          'If the target language is the same as the source language, do not translate'
        )
      ) {
        state.settings.translateModelPrompt = TRANSLATE_PROMPT
      }
      return state
    } catch (error) {
      return state
    }
  },
  '47': (state: RootState) => {
    try {
      state.llm.providers.forEach((provider) => {
        provider.models.forEach((model) => {
          model.group = getDefaultGroupName(model.id)
        })
      })
      return state
    } catch (error) {
      return state
    }
  },
  '48': (state: RootState) => {
    try {
      if (state.shortcuts) {
        state.shortcuts.shortcuts.forEach((shortcut) => {
          shortcut.system = shortcut.key !== 'new_topic'
        })
        state.shortcuts.shortcuts.push({
          key: 'toggle_show_assistants',
          shortcut: [isMac ? 'Command' : 'Ctrl', '['],
          editable: true,
          enabled: true,
          system: false
        })
        state.shortcuts.shortcuts.push({
          key: 'toggle_show_topics',
          shortcut: [isMac ? 'Command' : 'Ctrl', ']'],
          editable: true,
          enabled: true,
          system: false
        })
      }
      return state
    } catch (error) {
      return state
    }
  },
  '49': (state: RootState) => {
    try {
      state.settings.pasteLongTextThreshold = 1500
      if (state.shortcuts) {
        state.shortcuts.shortcuts = [
          ...state.shortcuts.shortcuts,
          {
            key: 'copy_last_message',
            shortcut: [isMac ? 'Command' : 'Ctrl', 'Shift', 'C'],
            editable: true,
            enabled: false,
            system: false
          }
        ]
      }
      return state
    } catch (error) {
      return state
    }
  },
  '50': (state: RootState) => {
    try {
      addProvider(state, 'jina')
      return state
    } catch (error) {
      return state
    }
  },
  '51': (state: RootState) => {
    state.settings.topicNamingPrompt = ''
    return state
  },
  '54': (state: RootState) => {
    try {
      if (state.shortcuts) {
        state.shortcuts.shortcuts.push({
          key: 'search_message',
          shortcut: [isMac ? 'Command' : 'Ctrl', 'F'],
          editable: true,
          enabled: true,
          system: false
        })
      }
      state.settings.sidebarIcons = {
        visible: DEFAULT_SIDEBAR_ICONS,
        disabled: []
      }
      return state
    } catch (error) {
      return state
    }
  },
  '55': (state: RootState) => {
    try {
      if (!state.settings.sidebarIcons) {
        state.settings.sidebarIcons = {
          visible: DEFAULT_SIDEBAR_ICONS,
          disabled: []
        }
      }
      return state
    } catch (error) {
      return state
    }
  },
  '57': (state: RootState) => {
    try {
      if (state.shortcuts) {
        state.shortcuts.shortcuts.push({
          key: 'mini_window',
          shortcut: [isMac ? 'Command' : 'Ctrl', 'E'],
          editable: true,
          enabled: false,
          system: true
        })
      }

      state.llm.providers.forEach((provider) => {
        if (provider.id === 'qwenlm') {
          provider.type = 'qwenlm'
        }
      })

      state.settings.enableQuickAssistant = false
      state.settings.clickTrayToShowQuickAssistant = true

      return state
    } catch (error) {
      return state
    }
  },
  '58': (state: RootState) => {
    try {
      if (state.shortcuts) {
        state.shortcuts.shortcuts.push(
          {
            key: 'clear_topic',
            shortcut: [isMac ? 'Command' : 'Ctrl', 'L'],
            editable: true,
            enabled: true,
            system: false
          },
          {
            key: 'toggle_new_context',
            shortcut: [isMac ? 'Command' : 'Ctrl', 'R'],
            editable: true,
            enabled: true,
            system: false
          }
        )
      }
      return state
    } catch (error) {
      return state
    }
  },
  '59': (state: RootState) => {
    try {
      addMiniApp(state, 'flowith')
      return state
    } catch (error) {
      return state
    }
  },
  '60': (state: RootState) => {
    try {
      state.settings.multiModelMessageStyle = 'fold'
      return state
    } catch (error) {
      return state
    }
  },
  '61': (state: RootState) => {
    try {
      state.llm.providers.forEach((provider) => {
        if (provider.id === 'qwenlm') {
          provider.type = 'qwenlm'
        }
      })
      return state
    } catch (error) {
      return state
    }
  },
  '62': (state: RootState) => {
    try {
      state.llm.providers.forEach((provider) => {
        if (provider.id === 'azure-openai') {
          provider.type = 'azure-openai'
        }
      })
      state.settings.translateModelPrompt = TRANSLATE_PROMPT
      return state
    } catch (error) {
      return state
    }
  },
  '63': (state: RootState) => {
    try {
      addMiniApp(state, '3mintop')
      return state
    } catch (error) {
      return state
    }
  },
  '64': (state: RootState) => {
    try {
      state.llm.providers = state.llm.providers.filter((provider) => provider.id !== 'qwenlm')
      addProvider(state, 'baidu-cloud')
      return state
    } catch (error) {
      return state
    }
  },
  '65': (state: RootState) => {
    try {
      // @ts-ignore expect error
      state.settings.targetLanguage = 'english'
      return state
    } catch (error) {
      return state
    }
  },
  '66': (state: RootState) => {
    try {
      addProvider(state, 'gitee-ai')
      addProvider(state, 'ppio')
      addMiniApp(state, 'aistudio')
      state.llm.providers = state.llm.providers.filter((provider) => provider.id !== 'graphrag-kylin-mountain')

      return state
    } catch (error) {
      return state
    }
  },
  '67': (state: RootState) => {
    try {
      addMiniApp(state, 'xiaoyi')
      addProvider(state, 'modelscope')
      addProvider(state, 'lmstudio')
      addProvider(state, 'perplexity')
      addProvider(state, 'infini')
      addProvider(state, 'dmxapi')

      state.llm.settings.lmstudio = {
        keepAliveTime: 5
      }

      return state
    } catch (error) {
      return state
    }
  },
  '68': (state: RootState) => {
    try {
      addMiniApp(state, 'notebooklm')
      addProvider(state, 'modelscope')
      addProvider(state, 'lmstudio')
      return state
    } catch (error) {
      return state
    }
  },
  '69': (state: RootState) => {
    try {
      addMiniApp(state, 'coze')
      state.settings.gridColumns = 2
      state.settings.gridPopoverTrigger = 'hover'
      return state
    } catch (error) {
      return state
    }
  },
  '70': (state: RootState) => {
    try {
      state.llm.providers.forEach((provider) => {
        if (provider.id === 'dmxapi') {
          provider.apiHost = 'https://www.dmxapi.cn'
        }
      })
      return state
    } catch (error) {
      return state
    }
  },
  '71': (state: RootState) => {
    try {
      const appIds = ['dify', 'wpslingxi', 'lechat', 'abacus', 'lambdachat', 'baidu-ai-search']

      if (state.minapps) {
        appIds.forEach((id) => {
          const app = DEFAULT_MIN_APPS.find((app) => app.id === id)
          if (app) {
            state.minapps.enabled.push(app)
          }
        })
        // remove zhihu-zhiada
        state.minapps.enabled = state.minapps.enabled.filter((app) => app.id !== 'zhihu-zhiada')
        state.minapps.disabled = state.minapps.disabled.filter((app) => app.id !== 'zhihu-zhiada')
      }

      state.settings.thoughtAutoCollapse = true

      return state
    } catch (error) {
      return state
    }
  },
  '72': (state: RootState) => {
    try {
      addMiniApp(state, 'monica')

      // remove duplicate lmstudio providers
      const emptyLmStudioProviderIndex = state.llm.providers.findLastIndex(
        (provider) => provider.id === 'lmstudio' && provider.models.length === 0
      )

      if (emptyLmStudioProviderIndex !== -1) {
        state.llm.providers.splice(emptyLmStudioProviderIndex, 1)
      }

      return state
    } catch (error) {
      return state
    }
  },
  '73': (state: RootState) => {
    try {
      if (state.websearch) {
        state.websearch.searchWithTime = true
        state.websearch.maxResults = 5
        state.websearch.excludeDomains = []
      }

      addProvider(state, 'lmstudio')
      addProvider(state, 'o3')
      state.llm.providers = moveProvider(state.llm.providers, 'o3', 2)

      state.assistants.assistants.forEach((assistant) => {
        const leadingEmoji = getLeadingEmoji(assistant.name)
        if (leadingEmoji) {
          assistant.emoji = leadingEmoji
          assistant.name = assistant.name.replace(leadingEmoji, '').trim()
        }
      })

      state.agents.agents.forEach((agent) => {
        const leadingEmoji = getLeadingEmoji(agent.name)
        if (leadingEmoji) {
          agent.emoji = leadingEmoji
          agent.name = agent.name.replace(leadingEmoji, '').trim()
        }
      })

      const defaultAssistantEmoji = getLeadingEmoji(state.assistants.defaultAssistant.name)

      if (defaultAssistantEmoji) {
        state.assistants.defaultAssistant.emoji = defaultAssistantEmoji
        state.assistants.defaultAssistant.name = state.assistants.defaultAssistant.name
          .replace(defaultAssistantEmoji, '')
          .trim()
      }

      return state
    } catch (error) {
      return state
    }
  },
  '74': (state: RootState) => {
    try {
      addProvider(state, 'xirang')
      return state
    } catch (error) {
      return state
    }
  },
  '75': (state: RootState) => {
    try {
      addMiniApp(state, 'you')
      addMiniApp(state, 'cici')
      addMiniApp(state, 'zhihu')
      return state
    } catch (error) {
      return state
    }
  },
  '76': (state: RootState) => {
    try {
      addProvider(state, 'tencent-cloud-ti')
      return state
    } catch (error) {
      return state
    }
  },
  '77': (state: RootState) => {
    try {
      addWebSearchProvider(state, 'searxng')
      addWebSearchProvider(state, 'exa')
      if (state.websearch) {
        state.websearch.providers.forEach((p) => {
          // @ts-ignore eslint-disable-next-line
          delete p.enabled
        })
      }
      return state
    } catch (error) {
      return state
    }
  },
  '78': (state: RootState) => {
    try {
      state.llm.providers = moveProvider(state.llm.providers, 'ppio', 9)
      state.llm.providers = moveProvider(state.llm.providers, 'infini', 10)
      removeMiniAppIconsFromState(state)
      return state
    } catch (error) {
      return state
    }
  },
  '79': (state: RootState) => {
    try {
      addProvider(state, 'gpustack')
      return state
    } catch (error) {
      return state
    }
  },
  '80': (state: RootState) => {
    try {
      addProvider(state, 'alayanew')
      state.llm.providers = moveProvider(state.llm.providers, 'alayanew', 10)
      return state
    } catch (error) {
      return state
    }
  },
  '81': (state: RootState) => {
    try {
      addProvider(state, 'copilot')
      return state
    } catch (error) {
      return state
    }
  },
  '82': (state: RootState) => {
    try {
      const runtimeState = state.runtime as any
      if (runtimeState?.webdavSync) {
        state.backup = state.backup || {}
        state.backup = {
          ...state.backup,
          webdavSync: {
            lastSyncTime: runtimeState.webdavSync.lastSyncTime || null,
            syncing: runtimeState.webdavSync.syncing || false,
            lastSyncError: runtimeState.webdavSync.lastSyncError || null
          }
        }
        delete runtimeState.webdavSync
      }
      return state
    } catch (error) {
      return state
    }
  },
  '83': (state: RootState) => {
    try {
      state.settings.messageNavigation = 'buttons'
      state.settings.launchOnBoot = false
      state.settings.launchToTray = false
      state.settings.trayOnClose = true
      return state
    } catch (error) {
      logger.error('migrate 83 error', error as Error)
      return state
    }
  },
  '84': (state: RootState) => {
    try {
      addProvider(state, 'voyageai')
      return state
    } catch (error) {
      logger.error('migrate 84 error', error as Error)
      return state
    }
  },
  '85': (state: RootState) => {
    try {
      // @ts-ignore eslint-disable-next-line
      state.settings.autoCheckUpdate = !state.settings.manualUpdateCheck
      // @ts-ignore eslint-disable-next-line
      delete state.settings.manualUpdateCheck
      state.settings.gridPopoverTrigger = 'click'
      return state
    } catch (error) {
      return state
    }
  },
  '86': (state: RootState) => {
    try {
      if (state?.mcp?.servers) {
        state.mcp.servers = state.mcp.servers.map((server) => ({
          ...server,
          id: nanoid()
        }))
      }
    } catch (error) {
      return state
    }
    return state
  },
  '87': (state: RootState) => {
    try {
      state.settings.maxKeepAliveMinapps = 3
      state.settings.showOpenedMinappsInSidebar = true
      return state
    } catch (error) {
      return state
    }
  },
  '88': (state: RootState) => {
    try {
      if (state?.mcp?.servers) {
        const hasAutoInstall = state.mcp.servers.some((server) => server.name === '@cherry/mcp-auto-install')
        if (!hasAutoInstall) {
          const defaultServer = mcpSlice.getInitialState().servers[0]
          state.mcp.servers = [{ ...defaultServer, id: nanoid() }, ...state.mcp.servers]
        }
      }
      return state
    } catch (error) {
      return state
    }
  },
  '89': (state: RootState) => {
    try {
      removeMiniAppFromState(state, 'aistudio')
      return state
    } catch (error) {
      return state
    }
  },
  '90': (state: RootState) => {
    try {
      state.settings.enableDataCollection = true
      return state
    } catch (error) {
      return state
    }
  },
  '91': (state: RootState) => {
    try {
      // @ts-ignore eslint-disable-next-line
      state.settings.codeCacheable = false
      // @ts-ignore eslint-disable-next-line
      state.settings.codeCacheMaxSize = 1000
      // @ts-ignore eslint-disable-next-line
      state.settings.codeCacheTTL = 15
      // @ts-ignore eslint-disable-next-line
      state.settings.codeCacheThreshold = 2
      addProvider(state, 'qiniu')
      return state
    } catch (error) {
      return state
    }
  },
  '92': (state: RootState) => {
    try {
      addMiniApp(state, 'dangbei')
      state.llm.providers = moveProvider(state.llm.providers, 'qiniu', 12)
      return state
    } catch (error) {
      return state
    }
  },
  '93': (state: RootState) => {
    try {
      if (!state?.settings?.exportMenuOptions) {
        state.settings.exportMenuOptions = settingsInitialState.exportMenuOptions
        return state
      }
      return state
    } catch (error) {
      return state
    }
  },
  '94': (state: RootState) => {
    try {
      state.settings.enableQuickPanelTriggers = false
      return state
    } catch (error) {
      return state
    }
  },
  '95': (state: RootState) => {
    try {
      addWebSearchProvider(state, 'local-google')
      addWebSearchProvider(state, 'local-bing')
      addWebSearchProvider(state, 'local-baidu')

      if (state.websearch) {
        if (isEmpty(state.websearch.subscribeSources)) {
          state.websearch.subscribeSources = []
        }
      }

      const qiniuProvider = state.llm.providers.find((provider) => provider.id === 'qiniu')
      if (qiniuProvider && isEmpty(qiniuProvider.models)) {
        qiniuProvider.models = SYSTEM_MODELS.qiniu
      }
      return state
    } catch (error) {
      return state
    }
  },
  '96': (state: RootState) => {
    try {
      // @ts-ignore eslint-disable-next-line
      state.settings.assistantIconType = state.settings?.showAssistantIcon ? 'model' : 'emoji'
      // @ts-ignore eslint-disable-next-line
      delete state.settings.showAssistantIcon
      state.settings.enableBackspaceDeleteModel = true
      return state
    } catch (error) {
      return state
    }
  },
  '97': (state: RootState) => {
    try {
      addMiniApp(state, 'zai')
      state.settings.webdavMaxBackups = 0
      if (state.websearch && state.websearch.providers) {
        state.websearch.providers.forEach((provider) => {
          provider.basicAuthUsername = ''
          provider.basicAuthPassword = ''
        })
      }
      return state
    } catch (error) {
      return state
    }
  },
  '98': (state: RootState) => {
    try {
      state.llm.providers.forEach((provider) => {
        if (provider.type === 'openai' && provider.id !== 'openai') {
          // @ts-ignore eslint-disable-next-line
          provider.type = 'openai-compatible'
        }
      })
      return state
    } catch (error) {
      return state
    }
  },
  '99': (state: RootState) => {
    try {
      state.settings.showPrompt = true

      addWebSearchProvider(state, 'bocha')

      updateWebSearchProvider(state, {
        id: 'exa',
        apiHost: 'https://api.exa.ai'
      })

      updateWebSearchProvider(state, {
        id: 'tavily',
        apiHost: 'https://api.tavily.com'
      })

      // Remove basic auth fields from exa and tavily
      if (state.websearch?.providers) {
        state.websearch.providers = state.websearch.providers.map((provider) => {
          if (provider.id === 'exa' || provider.id === 'tavily') {
            // eslint-disable-next-line @typescript-eslint/no-unused-vars
            const { basicAuthUsername, basicAuthPassword, ...rest } = provider
            return rest
          }
          return provider
        })
      }
      return state
    } catch (error) {
      return state
    }
  },
  '100': (state: RootState) => {
    try {
      state.llm.providers.forEach((provider) => {
        // @ts-ignore eslint-disable-next-line
        if (['openai-compatible', 'openai'].includes(provider.type)) {
          provider.type = 'openai'
        }
        if (provider.id === 'openai') {
          provider.type = 'openai-response'
        }
      })
      state.assistants.assistants.forEach((assistant) => {
        assistant.knowledgeRecognition = 'off'
      })
      return state
    } catch (error) {
      logger.error('migrate 100 error', error as Error)
      return state
    }
  },
  '101': (state: RootState) => {
    try {
      state.assistants.assistants.forEach((assistant) => {
        if (assistant.settings) {
          // @ts-ignore eslint-disable-next-line
          if (assistant.settings.enableToolUse) {
            // @ts-ignore eslint-disable-next-line
            assistant.settings.toolUseMode = assistant.settings.enableToolUse ? 'function' : 'prompt'
            // @ts-ignore eslint-disable-next-line
            delete assistant.settings.enableToolUse
          }
        }
      })
      if (state.shortcuts) {
        state.shortcuts.shortcuts.push({
          key: 'exit_fullscreen',
          shortcut: ['Escape'],
          editable: false,
          enabled: true,
          system: true
        })
      }
      return state
    } catch (error) {
      logger.error('migrate 101 error', error as Error)
      return state
    }
  },
  '102': (state: RootState) => {
    try {
      state.settings.openAI = {
        summaryText: 'off',
        serviceTier: 'auto'
      }

      state.settings.codeExecution = settingsInitialState.codeExecution
      state.settings.codeEditor = settingsInitialState.codeEditor
      state.settings.codePreview = settingsInitialState.codePreview

      // @ts-ignore eslint-disable-next-line
      if (state.settings.codeStyle) {
        // @ts-ignore eslint-disable-next-line
        state.settings.codePreview.themeLight = state.settings.codeStyle
        // @ts-ignore eslint-disable-next-line
        state.settings.codePreview.themeDark = state.settings.codeStyle
      }

      // @ts-ignore eslint-disable-next-line
      delete state.settings.codeStyle
      // @ts-ignore eslint-disable-next-line
      delete state.settings.codeCacheable
      // @ts-ignore eslint-disable-next-line
      delete state.settings.codeCacheMaxSize
      // @ts-ignore eslint-disable-next-line
      delete state.settings.codeCacheTTL
      // @ts-ignore eslint-disable-next-line
      delete state.settings.codeCacheThreshold
      return state
    } catch (error) {
      logger.error('migrate 102 error', error as Error)
      return state
    }
  },
  '103': (state: RootState) => {
    try {
      if (state.shortcuts) {
        if (!state.shortcuts.shortcuts.find((shortcut) => shortcut.key === 'search_message_in_chat')) {
          state.shortcuts.shortcuts.push({
            key: 'search_message_in_chat',
            shortcut: [isMac ? 'Command' : 'Ctrl', 'F'],
            editable: true,
            enabled: true,
            system: false
          })
        }
        const searchMessageShortcut = state.shortcuts.shortcuts.find((shortcut) => shortcut.key === 'search_message')
        const targetShortcut = [isMac ? 'Command' : 'Ctrl', 'F']
        if (
          searchMessageShortcut &&
          Array.isArray(searchMessageShortcut.shortcut) &&
          searchMessageShortcut.shortcut.length === targetShortcut.length &&
          searchMessageShortcut.shortcut.every((v, i) => v === targetShortcut[i])
        ) {
          searchMessageShortcut.shortcut = [isMac ? 'Command' : 'Ctrl', 'Shift', 'F']
        }
      }
      return state
    } catch (error) {
      logger.error('migrate 103 error', error as Error)
      return state
    }
  },
  '104': (state: RootState) => {
    try {
      addProvider(state, 'burncloud')
      state.llm.providers = moveProvider(state.llm.providers, 'burncloud', 10)
      return state
    } catch (error) {
      logger.error('migrate 104 error', error as Error)
      return state
    }
  },
  '105': (state: RootState) => {
    try {
      state.settings.notification = settingsInitialState.notification
      addMiniApp(state, 'google')
      if (!state.settings.openAI) {
        state.settings.openAI = {
          summaryText: 'off',
          serviceTier: 'auto'
        }
      }
      return state
    } catch (error) {
      logger.error('migrate 105 error', error as Error)
      return state
    }
  },
  '106': (state: RootState) => {
    try {
      addProvider(state, 'tokenflux')
      state.llm.providers = moveProvider(state.llm.providers, 'tokenflux', 15)
      return state
    } catch (error) {
      logger.error('migrate 106 error', error as Error)
      return state
    }
  },
  '107': (state: RootState) => {
    try {
      if (state.paintings && !state.paintings.DMXAPIPaintings) {
        state.paintings.DMXAPIPaintings = []
      }
      return state
    } catch (error) {
      logger.error('migrate 107 error', error as Error)
      return state
    }
  },
  '108': (state: RootState) => {
    try {
      state.inputTools.toolOrder = DEFAULT_TOOL_ORDER
      state.inputTools.isCollapsed = false
      return state
    } catch (error) {
      logger.error('migrate 108 error', error as Error)
      return state
    }
  },
  '109': (state: RootState) => {
    try {
      state.settings.userTheme = settingsInitialState.userTheme
      return state
    } catch (error) {
      logger.error('migrate 109 error', error as Error)
      return state
    }
  },
  '110': (state: RootState) => {
    try {
      if (state.paintings && !state.paintings.tokenFluxPaintings) {
        state.paintings.tokenFluxPaintings = []
      }
      state.settings.showTokens = true
      state.settings.testPlan = false
      return state
    } catch (error) {
      logger.error('migrate 110 error', error as Error)
      return state
    }
  },
  '111': (state: RootState) => {
    try {
      addSelectionAction(state, 'quote')
      if (
        state.llm.translateModel.provider === 'silicon' &&
        state.llm.translateModel.id === 'meta-llama/Llama-3.3-70B-Instruct'
      ) {
        state.llm.translateModel = SYSTEM_MODELS.defaultModel[2]
      }

      // add selection_assistant_toggle and selection_assistant_select_text shortcuts after mini_window
      addShortcuts(state, ['selection_assistant_toggle', 'selection_assistant_select_text'], 'mini_window')

      return state
    } catch (error) {
      logger.error('migrate 111 error', error as Error)
      return state
    }
  },
  '112': (state: RootState) => {
    try {
      addProvider(state, 'cephalon')
      addProvider(state, '302ai')
      addProvider(state, 'lanyun')
      state.llm.providers = moveProvider(state.llm.providers, 'cephalon', 13)
      state.llm.providers = moveProvider(state.llm.providers, '302ai', 14)
      state.llm.providers = moveProvider(state.llm.providers, 'lanyun', 15)
      return state
    } catch (error) {
      logger.error('migrate 112 error', error as Error)
      return state
    }
  },
  '113': (state: RootState) => {
    try {
      addProvider(state, 'vertexai')
      if (!state.llm.settings.vertexai) {
        state.llm.settings.vertexai = llmInitialState.settings.vertexai
      }
      updateProvider(state, 'gemini', {
        isVertex: false
      })
      updateProvider(state, 'vertexai', {
        isVertex: true
      })
      return state
    } catch (error) {
      logger.error('migrate 113 error', error as Error)
      return state
    }
  },
  '114': (state: RootState) => {
    try {
      if (state.settings && state.settings.exportMenuOptions) {
        if (typeof state.settings.exportMenuOptions.plain_text === 'undefined') {
          state.settings.exportMenuOptions.plain_text = true
        }
      }
      if (state.settings) {
        state.settings.enableSpellCheck = false
        state.settings.spellCheckLanguages = []
      }
      return state
    } catch (error) {
      logger.error('migrate 114 error', error as Error)
      return state
    }
  },
  '115': (state: RootState) => {
    try {
      state.assistants.assistants.forEach((assistant) => {
        if (!assistant.settings) {
          assistant.settings = {
            temperature: DEFAULT_TEMPERATURE,
            contextCount: DEFAULT_CONTEXTCOUNT,
            topP: 1,
            toolUseMode: 'prompt',
            customParameters: [],
            streamOutput: true,
            enableMaxTokens: false
          }
        }
      })
      return state
    } catch (error) {
      logger.error('migrate 115 error', error as Error)
      return state
    }
  },
  '116': (state: RootState) => {
    try {
      if (state.websearch) {
        // migrate contentLimit to cutoffLimit
        // @ts-ignore eslint-disable-next-line
        if (state.websearch.contentLimit) {
          state.websearch.compressionConfig = {
            method: 'cutoff',
            cutoffUnit: 'char',
            // @ts-ignore eslint-disable-next-line
            cutoffLimit: state.websearch.contentLimit
          }
        } else {
          state.websearch.compressionConfig = { method: 'none', cutoffUnit: 'char' }
        }

        // @ts-ignore eslint-disable-next-line
        delete state.websearch.contentLimit
      }
      if (state.settings) {
        state.settings.testChannel = UpgradeChannel.LATEST
      }

      return state
    } catch (error) {
      logger.error('migrate 116 error', error as Error)
      return state
    }
  },
  '117': (state: RootState) => {
    try {
      const ppioProvider = state.llm.providers.find((provider) => provider.id === 'ppio')
      const modelsToRemove = [
        'qwen/qwen-2.5-72b-instruct',
        'qwen/qwen2.5-32b-instruct',
        'meta-llama/llama-3.1-70b-instruct',
        'meta-llama/llama-3.1-8b-instruct',
        '01-ai/yi-1.5-34b-chat',
        '01-ai/yi-1.5-9b-chat',
        'thudm/glm-z1-32b-0414',
        'thudm/glm-z1-9b-0414'
      ]
      if (ppioProvider) {
        updateProvider(state, 'ppio', {
          models: [
            ...ppioProvider.models.filter((model) => !modelsToRemove.includes(model.id)),
            ...SYSTEM_MODELS.ppio.filter(
              (systemModel) => !ppioProvider.models.some((existingModel) => existingModel.id === systemModel.id)
            )
          ],
          apiHost: 'https://api.ppinfra.com/v3/openai/'
        })
      }
      state.assistants.assistants.forEach((assistant) => {
        if (assistant.settings && assistant.settings.streamOutput === undefined) {
          assistant.settings = {
            ...assistant.settings,
            streamOutput: true
          }
        }
      })
      return state
    } catch (error) {
      logger.error('migrate 117 error', error as Error)
      return state
    }
  },
  '118': (state: RootState) => {
    try {
      addProvider(state, 'ph8')
      state.llm.providers = moveProvider(state.llm.providers, 'ph8', 14)

      if (!state.settings.userId) {
        state.settings.userId = uuid()
      }

      state.llm.providers.forEach((provider) => {
        if (provider.id === 'mistral') {
          provider.type = 'mistral'
        }
      })

      return state
    } catch (error) {
      logger.error('migrate 118 error', error as Error)
      return state
    }
  },
  '119': (state: RootState) => {
    try {
      addProvider(state, 'new-api')
      state.llm.providers = moveProvider(state.llm.providers, 'new-api', 16)
      state.settings.disableHardwareAcceleration = false
      // migrate to enable memory feature on sidebar
      if (state.settings && state.settings.sidebarIcons) {
        // Check if 'memory' is not already in visible icons
        if (!state.settings.sidebarIcons.visible.includes('memory' as any)) {
          state.settings.sidebarIcons.visible = [...state.settings.sidebarIcons.visible, 'memory' as any]
        }
      }
      return state
    } catch (error) {
      logger.error('migrate 119 error', error as Error)
      return state
    }
  },
  '120': (state: RootState) => {
    try {
      // migrate to remove memory feature from sidebar (moved to settings)
      if (state.settings && state.settings.sidebarIcons) {
        // Remove 'memory' from visible icons if present
        state.settings.sidebarIcons.visible = state.settings.sidebarIcons.visible.filter(
          (icon) => icon !== ('memory' as any)
        )
        // Remove 'memory' from disabled icons if present
        state.settings.sidebarIcons.disabled = state.settings.sidebarIcons.disabled.filter(
          (icon) => icon !== ('memory' as any)
        )
      }

      if (!state.settings.s3) {
        state.settings.s3 = settingsInitialState.s3
      }

      const langMap: Record<string, LanguageCode> = {
        english: 'en-us',
        chinese: 'zh-cn',
        'chinese-traditional': 'zh-tw',
        japanese: 'ja-jp',
        russian: 'ru-ru'
      }

      const origin = state.settings.targetLanguage
      const newLang = langMap[origin]
      if (newLang) state.settings.targetLanguage = newLang
      else state.settings.targetLanguage = 'en-us'

      state.llm.providers.forEach((provider) => {
        if (provider.id === 'azure-openai') {
          provider.type = 'azure-openai'
        }
      })

      state.settings.localBackupMaxBackups = 0
      state.settings.localBackupSkipBackupFile = false
      state.settings.localBackupDir = ''
      state.settings.localBackupAutoSync = false
      state.settings.localBackupSyncInterval = 0
      return state
    } catch (error) {
      logger.error('migrate 120 error', error as Error)
      return state
    }
  },
  '121': (state: RootState) => {
    try {
      const { toolOrder } = state.inputTools
      const urlContextKey = 'url_context'
      if (!toolOrder.visible.includes(urlContextKey)) {
        const webSearchIndex = toolOrder.visible.indexOf('web_search')
        const knowledgeBaseIndex = toolOrder.visible.indexOf('knowledge_base')
        if (webSearchIndex !== -1) {
          toolOrder.visible.splice(webSearchIndex, 0, urlContextKey)
        } else if (knowledgeBaseIndex !== -1) {
          toolOrder.visible.splice(knowledgeBaseIndex, 0, urlContextKey)
        } else {
          toolOrder.visible.push(urlContextKey)
        }
      }

      for (const assistant of state.assistants.assistants) {
        if (assistant.settings?.toolUseMode === 'prompt' && isFunctionCallingModel(assistant.model)) {
          assistant.settings.toolUseMode = 'function'
        }
      }

      if (state.settings && typeof state.settings.webdavDisableStream === 'undefined') {
        state.settings.webdavDisableStream = false
      }

      return state
    } catch (error) {
      logger.error('migrate 121 error', error as Error)
      return state
    }
  },
  '122': (state: RootState) => {
    try {
      state.settings.navbarPosition = 'left'
      return state
    } catch (error) {
      logger.error('migrate 122 error', error as Error)
      return state
    }
  },
<<<<<<< HEAD
  '199': (state: RootState) => {
    try {
      state.knowledge.bases.forEach((base) => {
        if (!base.framework) {
          base.framework = 'embedjs'
        }
      })
      return state
    } catch (error) {
      logger.error('migrate 199 error', error)
=======
  '123': (state: RootState) => {
    try {
      state.llm.providers.forEach((provider) => {
        provider.models.forEach((model) => {
          if (model.type && Array.isArray(model.type)) {
            model.capabilities = model.type.map((t) => ({
              type: t,
              isUserSelected: true
            }))
            delete model.type
          }
        })
      })

      const lanyunProvider = state.llm.providers.find((provider) => provider.id === 'lanyun')
      if (lanyunProvider && lanyunProvider.models.length === 0) {
        updateProvider(state, 'lanyun', { models: SYSTEM_MODELS.lanyun })
      }

      return state
    } catch (error) {
      logger.error('migrate 123 error', error as Error)
>>>>>>> e3f061a5
      return state
    }
  }
}

const migrate = createMigrate(migrateConfig as any)

export default migrate<|MERGE_RESOLUTION|>--- conflicted
+++ resolved
@@ -1845,18 +1845,7 @@
       return state
     }
   },
-<<<<<<< HEAD
-  '199': (state: RootState) => {
-    try {
-      state.knowledge.bases.forEach((base) => {
-        if (!base.framework) {
-          base.framework = 'embedjs'
-        }
-      })
-      return state
-    } catch (error) {
-      logger.error('migrate 199 error', error)
-=======
+
   '123': (state: RootState) => {
     try {
       state.llm.providers.forEach((provider) => {
@@ -1879,10 +1868,22 @@
       return state
     } catch (error) {
       logger.error('migrate 123 error', error as Error)
->>>>>>> e3f061a5
-      return state
-    }
-  }
+      return state
+    }
+  },
+  '199': (state: RootState) => {
+    try {
+      state.knowledge.bases.forEach((base) => {
+        if (!base.framework) {
+          base.framework = 'embedjs'
+        }
+      })
+      return state
+    } catch (error) {
+      logger.error('migrate 199 error', error as Error)
+      return state
+    }
+  },
 }
 
 const migrate = createMigrate(migrateConfig as any)
