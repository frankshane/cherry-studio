import { loggerService } from '@logger'
import { nanoid } from '@reduxjs/toolkit'
import { DEFAULT_CONTEXTCOUNT, DEFAULT_TEMPERATURE, isMac } from '@renderer/config/constant'
import { DEFAULT_MIN_APPS } from '@renderer/config/minapps'
import { isFunctionCallingModel, isNotSupportedTextDelta, SYSTEM_MODELS } from '@renderer/config/models'
import { TRANSLATE_PROMPT } from '@renderer/config/prompts'
import {
  isSupportArrayContentProvider,
  isSupportDeveloperRoleProvider,
  isSupportStreamOptionsProvider,
  SYSTEM_PROVIDERS
} from '@renderer/config/providers'
import db from '@renderer/databases'
import i18n from '@renderer/i18n'
import {
  Assistant,
  isSystemProvider,
  LanguageCode,
  Model,
  Provider,
  ProviderApiOptions,
  SystemProviderIds,
  WebSearchProvider
} from '@renderer/types'
import { getDefaultGroupName, getLeadingEmoji, runAsyncFunction, uuid } from '@renderer/utils'
import { defaultByPassRules, UpgradeChannel } from '@shared/config/constant'
import { isEmpty } from 'lodash'
import { createMigrate } from 'redux-persist'

import { RootState } from '.'
import { DEFAULT_TOOL_ORDER } from './inputTools'
import { initialState as llmInitialState, moveProvider } from './llm'
import { mcpSlice } from './mcp'
import { defaultActionItems } from './selectionStore'
import { DEFAULT_SIDEBAR_ICONS, initialState as settingsInitialState } from './settings'
import { initialState as shortcutsInitialState } from './shortcuts'
import { defaultWebSearchProviders } from './websearch'

const logger = loggerService.withContext('Migrate')

// remove logo base64 data to reduce the size of the state
function removeMiniAppIconsFromState(state: RootState) {
  if (state.minapps) {
    state.minapps.enabled = state.minapps.enabled.map((app) => ({ ...app, logo: undefined }))
    state.minapps.disabled = state.minapps.disabled.map((app) => ({ ...app, logo: undefined }))
    state.minapps.pinned = state.minapps.pinned.map((app) => ({ ...app, logo: undefined }))
  }
}

function removeMiniAppFromState(state: RootState, id: string) {
  if (state.minapps) {
    state.minapps.enabled = state.minapps.enabled.filter((app) => app.id !== id)
    state.minapps.disabled = state.minapps.disabled.filter((app) => app.id !== id)
  }
}

function addMiniApp(state: RootState, id: string) {
  if (state.minapps) {
    const app = DEFAULT_MIN_APPS.find((app) => app.id === id)
    if (app) {
      if (!state.minapps.enabled.find((app) => app.id === id)) {
        state.minapps.enabled.push(app)
      }
    }
  }
}

// add provider to state
function addProvider(state: RootState, id: string) {
  if (!state.llm.providers.find((p) => p.id === id)) {
    const _provider = SYSTEM_PROVIDERS.find((p) => p.id === id)
    if (_provider) {
      state.llm.providers.push(_provider)
    }
  }
}

function updateProvider(state: RootState, id: string, provider: Partial<Provider>) {
  if (state.llm.providers) {
    const index = state.llm.providers.findIndex((p) => p.id === id)
    if (index !== -1) {
      state.llm.providers[index] = { ...state.llm.providers[index], ...provider }
    }
  }
}

function addWebSearchProvider(state: RootState, id: string) {
  if (state.websearch && state.websearch.providers) {
    if (!state.websearch.providers.find((p) => p.id === id)) {
      const provider = defaultWebSearchProviders.find((p) => p.id === id)
      if (provider) {
        state.websearch.providers.push(provider)
      }
    }
  }
}

function updateWebSearchProvider(state: RootState, provider: Partial<WebSearchProvider>) {
  if (state.websearch && state.websearch.providers) {
    const index = state.websearch.providers.findIndex((p) => p.id === provider.id)
    if (index !== -1) {
      state.websearch.providers[index] = {
        ...state.websearch.providers[index],
        ...provider
      }
    }
  }
}

function addSelectionAction(state: RootState, id: string) {
  if (state.selectionStore && state.selectionStore.actionItems) {
    if (!state.selectionStore.actionItems.some((item) => item.id === id)) {
      const action = defaultActionItems.find((item) => item.id === id)
      if (action) {
        state.selectionStore.actionItems.push(action)
      }
    }
  }
}

/**
 * Add shortcuts(ids from shortcutsInitialState) after the shortcut(afterId)
 * if afterId is 'first', add to the first
 * if afterId is 'last', add to the last
 */
function addShortcuts(state: RootState, ids: string[], afterId: string) {
  const defaultShortcuts = shortcutsInitialState.shortcuts

  // 确保 state.shortcuts 存在
  if (!state.shortcuts) {
    return
  }

  // 从 defaultShortcuts 中找到要添加的快捷键
  const shortcutsToAdd = defaultShortcuts.filter((shortcut) => ids.includes(shortcut.key))

  // 过滤掉已经存在的快捷键
  const existingKeys = state.shortcuts.shortcuts.map((s) => s.key)
  const newShortcuts = shortcutsToAdd.filter((shortcut) => !existingKeys.includes(shortcut.key))

  if (newShortcuts.length === 0) {
    return
  }

  if (afterId === 'first') {
    // 添加到最前面
    state.shortcuts.shortcuts.unshift(...newShortcuts)
  } else if (afterId === 'last') {
    // 添加到最后面
    state.shortcuts.shortcuts.push(...newShortcuts)
  } else {
    // 添加到指定快捷键后面
    const afterIndex = state.shortcuts.shortcuts.findIndex((shortcut) => shortcut.key === afterId)
    if (afterIndex !== -1) {
      state.shortcuts.shortcuts.splice(afterIndex + 1, 0, ...newShortcuts)
    } else {
      // 如果找不到指定的快捷键，则添加到最后
      state.shortcuts.shortcuts.push(...newShortcuts)
    }
  }
}

const migrateConfig = {
  '2': (state: RootState) => {
    try {
      addProvider(state, 'yi')
      return state
    } catch (error) {
      return state
    }
  },
  '3': (state: RootState) => {
    try {
      addProvider(state, 'zhipu')
      return state
    } catch (error) {
      return state
    }
  },
  '4': (state: RootState) => {
    try {
      addProvider(state, 'ollama')
      return state
    } catch (error) {
      return state
    }
  },
  '5': (state: RootState) => {
    try {
      addProvider(state, 'moonshot')
      return state
    } catch (error) {
      return state
    }
  },
  '6': (state: RootState) => {
    try {
      addProvider(state, 'openrouter')
      return state
    } catch (error) {
      return state
    }
  },
  '7': (state: RootState) => {
    try {
      return {
        ...state,
        settings: {
          ...state.settings,
          language: navigator.language
        }
      }
    } catch (error) {
      return state
    }
  },
  '8': (state: RootState) => {
    try {
      const fixAssistantName = (assistant: Assistant) => {
        // 2025/07/25 这俩键早没了，从远古版本迁移包出错的
        if (isEmpty(assistant.name)) {
          assistant.name = i18n.t('chat.default.name')
        }

        assistant.topics = assistant.topics.map((topic) => {
          if (isEmpty(topic.name)) {
            topic.name = i18n.t('chat.default.topic.name')
          }
          return topic
        })

        return assistant
      }

      return {
        ...state,
        assistants: {
          ...state.assistants,
          defaultAssistant: fixAssistantName(state.assistants.defaultAssistant),
          assistants: state.assistants.assistants.map((assistant) => fixAssistantName(assistant))
        }
      }
    } catch (error) {
      return state
    }
  },
  '9': (state: RootState) => {
    try {
      return {
        ...state,
        llm: {
          ...state.llm,
          providers: state.llm.providers.map((provider) => {
            if (provider.id === 'zhipu' && provider.models[0] && provider.models[0].id === 'llama3-70b-8192') {
              provider.models = SYSTEM_MODELS.zhipu
            }
            return provider
          })
        }
      }
    } catch (error) {
      return state
    }
  },
  '10': (state: RootState) => {
    try {
      addProvider(state, 'baichuan')
      return state
    } catch (error) {
      return state
    }
  },
  '11': (state: RootState) => {
    try {
      addProvider(state, 'dashscope')
      addProvider(state, 'anthropic')
      return state
    } catch (error) {
      return state
    }
  },
  '12': (state: RootState) => {
    try {
      addProvider(state, 'aihubmix')
      return state
    } catch (error) {
      return state
    }
  },
  '13': (state: RootState) => {
    try {
      return {
        ...state,
        assistants: {
          ...state.assistants,
          defaultAssistant: {
            ...state.assistants.defaultAssistant,
            name: ['Default Assistant', '默认助手'].includes(state.assistants.defaultAssistant.name)
              ? i18n.t('settings.assistant.label')
              : state.assistants.defaultAssistant.name
          }
        }
      }
    } catch (error) {
      return state
    }
  },
  '14': (state: RootState) => {
    try {
      return {
        ...state,
        settings: {
          ...state.settings,
          showAssistants: true,
          proxyUrl: undefined
        }
      }
    } catch (error) {
      return state
    }
  },
  '15': (state: RootState) => {
    try {
      return {
        ...state,
        settings: {
          ...state.settings,
          userName: '',
          showMessageDivider: true
        }
      }
    } catch (error) {
      return state
    }
  },
  '16': (state: RootState) => {
    try {
      return {
        ...state,
        settings: {
          ...state.settings,
          messageFont: 'system',
          showInputEstimatedTokens: false
        }
      }
    } catch (error) {
      return state
    }
  },
  '17': (state: RootState) => {
    try {
      return {
        ...state,
        settings: {
          ...state.settings,
          theme: 'auto'
        }
      }
    } catch (error) {
      return state
    }
  },
  '19': (state: RootState) => {
    try {
      return {
        ...state,
        agents: {
          agents: []
        },
        llm: {
          ...state.llm,
          settings: {
            ollama: {
              keepAliveTime: 5
            }
          }
        }
      }
    } catch (error) {
      return state
    }
  },
  '20': (state: RootState) => {
    try {
      return {
        ...state,
        settings: {
          ...state.settings,
          fontSize: 14
        }
      }
    } catch (error) {
      return state
    }
  },
  '21': (state: RootState) => {
    try {
      addProvider(state, 'gemini')
      addProvider(state, 'stepfun')
      addProvider(state, 'doubao')
      return state
    } catch (error) {
      return state
    }
  },
  '22': (state: RootState) => {
    try {
      addProvider(state, 'minimax')
      return state
    } catch (error) {
      return state
    }
  },
  '23': (state: RootState) => {
    try {
      return {
        ...state,
        settings: {
          ...state.settings,
          showTopics: true,
          windowStyle: 'transparent'
        }
      }
    } catch (error) {
      return state
    }
  },
  '24': (state: RootState) => {
    try {
      return {
        ...state,
        assistants: {
          ...state.assistants,
          assistants: state.assistants.assistants.map((assistant) => ({
            ...assistant,
            topics: assistant.topics.map((topic) => ({
              ...topic,
              createdAt: new Date().toISOString(),
              updatedAt: new Date().toISOString()
            }))
          }))
        },
        settings: {
          ...state.settings,
          topicPosition: 'right'
        }
      }
    } catch (error) {
      return state
    }
  },
  '25': (state: RootState) => {
    try {
      addProvider(state, 'github')
      return state
    } catch (error) {
      return state
    }
  },
  '26': (state: RootState) => {
    try {
      addProvider(state, 'ocoolai')
      return state
    } catch (error) {
      return state
    }
  },
  '27': (state: RootState) => {
    try {
      return {
        ...state,
        settings: {
          ...state.settings,
          renderInputMessageAsMarkdown: true
        }
      }
    } catch (error) {
      return state
    }
  },
  '28': (state: RootState) => {
    try {
      addProvider(state, 'together')
      addProvider(state, 'fireworks')
      addProvider(state, 'zhinao')
      addProvider(state, 'hunyuan')
      addProvider(state, 'nvidia')
      return state
    } catch (error) {
      return state
    }
  },
  '29': (state: RootState) => {
    try {
      return {
        ...state,
        assistants: {
          ...state.assistants,
          assistants: state.assistants.assistants.map((assistant) => {
            assistant.topics = assistant.topics.map((topic) => ({
              ...topic,
              assistantId: assistant.id
            }))
            return assistant
          })
        }
      }
    } catch (error) {
      return state
    }
  },
  '30': (state: RootState) => {
    try {
      addProvider(state, 'azure-openai')
      return state
    } catch (error) {
      return state
    }
  },
  '31': (state: RootState) => {
    try {
      return {
        ...state,
        llm: {
          ...state.llm,
          providers: state.llm.providers.map((provider) => {
            if (provider.id === 'azure-openai') {
              provider.models = provider.models.map((model) => ({ ...model, provider: 'azure-openai' }))
            }
            return provider
          })
        }
      }
    } catch (error) {
      return state
    }
  },
  '32': (state: RootState) => {
    try {
      addProvider(state, 'hunyuan')
      return state
    } catch (error) {
      return state
    }
  },
  '33': (state: RootState) => {
    try {
      state.assistants.defaultAssistant.type = 'assistant'

      state.agents.agents.forEach((agent) => {
        agent.type = 'agent'
        // @ts-ignore eslint-disable-next-line
        delete agent.group
      })

      return {
        ...state,
        assistants: {
          ...state.assistants,
          assistants: [...state.assistants.assistants].map((assistant) => {
            // @ts-ignore eslint-disable-next-line
            delete assistant.group
            return {
              ...assistant,
              id: assistant.id.length === 36 ? assistant.id : uuid(),
              type: assistant.type === 'system' ? assistant.type : 'assistant'
            }
          })
        }
      }
    } catch (error) {
      return state
    }
  },
  '34': (state: RootState) => {
    try {
      state.assistants.assistants.forEach((assistant) => {
        assistant.topics.forEach((topic) => {
          topic.assistantId = assistant.id
          runAsyncFunction(async () => {
            const _topic = await db.topics.get(topic.id)
            if (_topic) {
              const messages = (_topic?.messages || []).map((message) => ({ ...message, assistantId: assistant.id }))
              db.topics.put({ ..._topic, messages }, topic.id)
            }
          })
        })
      })
      return state
    } catch (error) {
      return state
    }
  },
  '35': (state: RootState) => {
    try {
      state.settings.mathEngine = 'KaTeX'
      return state
    } catch (error) {
      return state
    }
  },
  '36': (state: RootState) => {
    try {
      state.settings.topicPosition = 'left'
      return state
    } catch (error) {
      return state
    }
  },
  '37': (state: RootState) => {
    try {
      state.settings.messageStyle = 'plain'
      return state
    } catch (error) {
      return state
    }
  },
  '38': (state: RootState) => {
    try {
      addProvider(state, 'grok')
      addProvider(state, 'hyperbolic')
      addProvider(state, 'mistral')
      return state
    } catch (error) {
      return state
    }
  },
  '39': (state: RootState) => {
    try {
      // @ts-ignore eslint-disable-next-line
      state.settings.codeStyle = 'auto'
      return state
    } catch (error) {
      return state
    }
  },
  '40': (state: RootState) => {
    try {
      state.settings.tray = true
      return state
    } catch (error) {
      return state
    }
  },
  '41': (state: RootState) => {
    try {
      state.llm.providers.forEach((provider) => {
        if (provider.id === 'gemini') {
          provider.type = 'gemini'
        } else if (provider.id === 'anthropic') {
          provider.type = 'anthropic'
        } else {
          provider.type = 'openai'
        }
      })
      return state
    } catch (error) {
      return state
    }
  },
  '42': (state: RootState) => {
    try {
      state.settings.proxyMode = state.settings.proxyUrl ? 'custom' : 'none'
      return state
    } catch (error) {
      return state
    }
  },
  '43': (state: RootState) => {
    try {
      if (state.settings.proxyMode === 'none') {
        state.settings.proxyMode = 'system'
      }
      return state
    } catch (error) {
      return state
    }
  },
  '44': (state: RootState) => {
    try {
      state.settings.translateModelPrompt = TRANSLATE_PROMPT
      return state
    } catch (error) {
      return state
    }
  },
  '45': (state: RootState) => {
    state.settings.enableTopicNaming = true
    return state
  },
  '46': (state: RootState) => {
    try {
      if (
        state.settings?.translateModelPrompt?.includes(
          'If the target language is the same as the source language, do not translate'
        )
      ) {
        state.settings.translateModelPrompt = TRANSLATE_PROMPT
      }
      return state
    } catch (error) {
      return state
    }
  },
  '47': (state: RootState) => {
    try {
      state.llm.providers.forEach((provider) => {
        provider.models.forEach((model) => {
          model.group = getDefaultGroupName(model.id)
        })
      })
      return state
    } catch (error) {
      return state
    }
  },
  '48': (state: RootState) => {
    try {
      if (state.shortcuts) {
        state.shortcuts.shortcuts.forEach((shortcut) => {
          shortcut.system = shortcut.key !== 'new_topic'
        })
        state.shortcuts.shortcuts.push({
          key: 'toggle_show_assistants',
          shortcut: [isMac ? 'Command' : 'Ctrl', '['],
          editable: true,
          enabled: true,
          system: false
        })
        state.shortcuts.shortcuts.push({
          key: 'toggle_show_topics',
          shortcut: [isMac ? 'Command' : 'Ctrl', ']'],
          editable: true,
          enabled: true,
          system: false
        })
      }
      return state
    } catch (error) {
      return state
    }
  },
  '49': (state: RootState) => {
    try {
      state.settings.pasteLongTextThreshold = 1500
      if (state.shortcuts) {
        state.shortcuts.shortcuts = [
          ...state.shortcuts.shortcuts,
          {
            key: 'copy_last_message',
            shortcut: [isMac ? 'Command' : 'Ctrl', 'Shift', 'C'],
            editable: true,
            enabled: false,
            system: false
          }
        ]
      }
      return state
    } catch (error) {
      return state
    }
  },
  '50': (state: RootState) => {
    try {
      addProvider(state, 'jina')
      return state
    } catch (error) {
      return state
    }
  },
  '51': (state: RootState) => {
    state.settings.topicNamingPrompt = ''
    return state
  },
  '54': (state: RootState) => {
    try {
      if (state.shortcuts) {
        state.shortcuts.shortcuts.push({
          key: 'search_message',
          shortcut: [isMac ? 'Command' : 'Ctrl', 'F'],
          editable: true,
          enabled: true,
          system: false
        })
      }
      state.settings.sidebarIcons = {
        visible: DEFAULT_SIDEBAR_ICONS,
        disabled: []
      }
      return state
    } catch (error) {
      return state
    }
  },
  '55': (state: RootState) => {
    try {
      if (!state.settings.sidebarIcons) {
        state.settings.sidebarIcons = {
          visible: DEFAULT_SIDEBAR_ICONS,
          disabled: []
        }
      }
      return state
    } catch (error) {
      return state
    }
  },
  '57': (state: RootState) => {
    try {
      if (state.shortcuts) {
        state.shortcuts.shortcuts.push({
          key: 'mini_window',
          shortcut: [isMac ? 'Command' : 'Ctrl', 'E'],
          editable: true,
          enabled: false,
          system: true
        })
      }

      state.llm.providers.forEach((provider) => {
        if (provider.id === 'qwenlm') {
          provider.type = 'qwenlm'
        }
      })

      state.settings.enableQuickAssistant = false
      state.settings.clickTrayToShowQuickAssistant = true

      return state
    } catch (error) {
      return state
    }
  },
  '58': (state: RootState) => {
    try {
      if (state.shortcuts) {
        state.shortcuts.shortcuts.push(
          {
            key: 'clear_topic',
            shortcut: [isMac ? 'Command' : 'Ctrl', 'L'],
            editable: true,
            enabled: true,
            system: false
          },
          {
            key: 'toggle_new_context',
            shortcut: [isMac ? 'Command' : 'Ctrl', 'R'],
            editable: true,
            enabled: true,
            system: false
          }
        )
      }
      return state
    } catch (error) {
      return state
    }
  },
  '59': (state: RootState) => {
    try {
      addMiniApp(state, 'flowith')
      return state
    } catch (error) {
      return state
    }
  },
  '60': (state: RootState) => {
    try {
      state.settings.multiModelMessageStyle = 'fold'
      return state
    } catch (error) {
      return state
    }
  },
  '61': (state: RootState) => {
    try {
      state.llm.providers.forEach((provider) => {
        if (provider.id === 'qwenlm') {
          provider.type = 'qwenlm'
        }
      })
      return state
    } catch (error) {
      return state
    }
  },
  '62': (state: RootState) => {
    try {
      state.llm.providers.forEach((provider) => {
        if (provider.id === 'azure-openai') {
          provider.type = 'azure-openai'
        }
      })
      state.settings.translateModelPrompt = TRANSLATE_PROMPT
      return state
    } catch (error) {
      return state
    }
  },
  '63': (state: RootState) => {
    try {
      addMiniApp(state, '3mintop')
      return state
    } catch (error) {
      return state
    }
  },
  '64': (state: RootState) => {
    try {
      state.llm.providers = state.llm.providers.filter((provider) => provider.id !== 'qwenlm')
      addProvider(state, 'baidu-cloud')
      return state
    } catch (error) {
      return state
    }
  },
  '65': (state: RootState) => {
    try {
      // @ts-ignore expect error
      state.settings.targetLanguage = 'english'
      return state
    } catch (error) {
      return state
    }
  },
  '66': (state: RootState) => {
    try {
      addProvider(state, 'gitee-ai')
      addProvider(state, 'ppio')
      addMiniApp(state, 'aistudio')
      state.llm.providers = state.llm.providers.filter((provider) => provider.id !== 'graphrag-kylin-mountain')

      return state
    } catch (error) {
      return state
    }
  },
  '67': (state: RootState) => {
    try {
      addMiniApp(state, 'xiaoyi')
      addProvider(state, 'modelscope')
      addProvider(state, 'lmstudio')
      addProvider(state, 'perplexity')
      addProvider(state, 'infini')
      addProvider(state, 'dmxapi')

      state.llm.settings.lmstudio = {
        keepAliveTime: 5
      }

      return state
    } catch (error) {
      return state
    }
  },
  '68': (state: RootState) => {
    try {
      addMiniApp(state, 'notebooklm')
      addProvider(state, 'modelscope')
      addProvider(state, 'lmstudio')
      return state
    } catch (error) {
      return state
    }
  },
  '69': (state: RootState) => {
    try {
      addMiniApp(state, 'coze')
      state.settings.gridColumns = 2
      state.settings.gridPopoverTrigger = 'hover'
      return state
    } catch (error) {
      return state
    }
  },
  '70': (state: RootState) => {
    try {
      state.llm.providers.forEach((provider) => {
        if (provider.id === 'dmxapi') {
          provider.apiHost = 'https://www.dmxapi.cn'
        }
      })
      return state
    } catch (error) {
      return state
    }
  },
  '71': (state: RootState) => {
    try {
      const appIds = ['dify', 'wpslingxi', 'lechat', 'abacus', 'lambdachat', 'baidu-ai-search']

      if (state.minapps) {
        appIds.forEach((id) => {
          const app = DEFAULT_MIN_APPS.find((app) => app.id === id)
          if (app) {
            state.minapps.enabled.push(app)
          }
        })
        // remove zhihu-zhiada
        state.minapps.enabled = state.minapps.enabled.filter((app) => app.id !== 'zhihu-zhiada')
        state.minapps.disabled = state.minapps.disabled.filter((app) => app.id !== 'zhihu-zhiada')
      }

      state.settings.thoughtAutoCollapse = true

      return state
    } catch (error) {
      return state
    }
  },
  '72': (state: RootState) => {
    try {
      addMiniApp(state, 'monica')

      // remove duplicate lmstudio providers
      const emptyLmStudioProviderIndex = state.llm.providers.findLastIndex(
        (provider) => provider.id === 'lmstudio' && provider.models.length === 0
      )

      if (emptyLmStudioProviderIndex !== -1) {
        state.llm.providers.splice(emptyLmStudioProviderIndex, 1)
      }

      return state
    } catch (error) {
      return state
    }
  },
  '73': (state: RootState) => {
    try {
      if (state.websearch) {
        state.websearch.searchWithTime = true
        state.websearch.maxResults = 5
        state.websearch.excludeDomains = []
      }

      addProvider(state, 'lmstudio')
      addProvider(state, 'o3')
      state.llm.providers = moveProvider(state.llm.providers, 'o3', 2)

      state.assistants.assistants.forEach((assistant) => {
        const leadingEmoji = getLeadingEmoji(assistant.name)
        if (leadingEmoji) {
          assistant.emoji = leadingEmoji
          assistant.name = assistant.name.replace(leadingEmoji, '').trim()
        }
      })

      state.agents.agents.forEach((agent) => {
        const leadingEmoji = getLeadingEmoji(agent.name)
        if (leadingEmoji) {
          agent.emoji = leadingEmoji
          agent.name = agent.name.replace(leadingEmoji, '').trim()
        }
      })

      const defaultAssistantEmoji = getLeadingEmoji(state.assistants.defaultAssistant.name)

      if (defaultAssistantEmoji) {
        state.assistants.defaultAssistant.emoji = defaultAssistantEmoji
        state.assistants.defaultAssistant.name = state.assistants.defaultAssistant.name
          .replace(defaultAssistantEmoji, '')
          .trim()
      }

      return state
    } catch (error) {
      return state
    }
  },
  '74': (state: RootState) => {
    try {
      addProvider(state, 'xirang')
      return state
    } catch (error) {
      return state
    }
  },
  '75': (state: RootState) => {
    try {
      addMiniApp(state, 'you')
      addMiniApp(state, 'cici')
      addMiniApp(state, 'zhihu')
      return state
    } catch (error) {
      return state
    }
  },
  '76': (state: RootState) => {
    try {
      addProvider(state, 'tencent-cloud-ti')
      return state
    } catch (error) {
      return state
    }
  },
  '77': (state: RootState) => {
    try {
      addWebSearchProvider(state, 'searxng')
      addWebSearchProvider(state, 'exa')
      if (state.websearch) {
        state.websearch.providers.forEach((p) => {
          // @ts-ignore eslint-disable-next-line
          delete p.enabled
        })
      }
      return state
    } catch (error) {
      return state
    }
  },
  '78': (state: RootState) => {
    try {
      state.llm.providers = moveProvider(state.llm.providers, 'ppio', 9)
      state.llm.providers = moveProvider(state.llm.providers, 'infini', 10)
      removeMiniAppIconsFromState(state)
      return state
    } catch (error) {
      return state
    }
  },
  '79': (state: RootState) => {
    try {
      addProvider(state, 'gpustack')
      return state
    } catch (error) {
      return state
    }
  },
  '80': (state: RootState) => {
    try {
      addProvider(state, 'alayanew')
      state.llm.providers = moveProvider(state.llm.providers, 'alayanew', 10)
      return state
    } catch (error) {
      return state
    }
  },
  '81': (state: RootState) => {
    try {
      addProvider(state, 'copilot')
      return state
    } catch (error) {
      return state
    }
  },
  '82': (state: RootState) => {
    try {
      const runtimeState = state.runtime as any
      if (runtimeState?.webdavSync) {
        state.backup = state.backup || {}
        state.backup = {
          ...state.backup,
          webdavSync: {
            lastSyncTime: runtimeState.webdavSync.lastSyncTime || null,
            syncing: runtimeState.webdavSync.syncing || false,
            lastSyncError: runtimeState.webdavSync.lastSyncError || null
          }
        }
        delete runtimeState.webdavSync
      }
      return state
    } catch (error) {
      return state
    }
  },
  '83': (state: RootState) => {
    try {
      state.settings.messageNavigation = 'buttons'
      state.settings.launchOnBoot = false
      state.settings.launchToTray = false
      state.settings.trayOnClose = true
      return state
    } catch (error) {
      logger.error('migrate 83 error', error as Error)
      return state
    }
  },
  '84': (state: RootState) => {
    try {
      addProvider(state, 'voyageai')
      return state
    } catch (error) {
      logger.error('migrate 84 error', error as Error)
      return state
    }
  },
  '85': (state: RootState) => {
    try {
      // @ts-ignore eslint-disable-next-line
      state.settings.autoCheckUpdate = !state.settings.manualUpdateCheck
      // @ts-ignore eslint-disable-next-line
      delete state.settings.manualUpdateCheck
      state.settings.gridPopoverTrigger = 'click'
      return state
    } catch (error) {
      return state
    }
  },
  '86': (state: RootState) => {
    try {
      if (state?.mcp?.servers) {
        state.mcp.servers = state.mcp.servers.map((server) => ({
          ...server,
          id: nanoid()
        }))
      }
    } catch (error) {
      return state
    }
    return state
  },
  '87': (state: RootState) => {
    try {
      state.settings.maxKeepAliveMinapps = 3
      state.settings.showOpenedMinappsInSidebar = true
      return state
    } catch (error) {
      return state
    }
  },
  '88': (state: RootState) => {
    try {
      if (state?.mcp?.servers) {
        const hasAutoInstall = state.mcp.servers.some((server) => server.name === '@cherry/mcp-auto-install')
        if (!hasAutoInstall) {
          const defaultServer = mcpSlice.getInitialState().servers[0]
          state.mcp.servers = [{ ...defaultServer, id: nanoid() }, ...state.mcp.servers]
        }
      }
      return state
    } catch (error) {
      return state
    }
  },
  '89': (state: RootState) => {
    try {
      removeMiniAppFromState(state, 'aistudio')
      return state
    } catch (error) {
      return state
    }
  },
  '90': (state: RootState) => {
    try {
      state.settings.enableDataCollection = true
      return state
    } catch (error) {
      return state
    }
  },
  '91': (state: RootState) => {
    try {
      // @ts-ignore eslint-disable-next-line
      state.settings.codeCacheable = false
      // @ts-ignore eslint-disable-next-line
      state.settings.codeCacheMaxSize = 1000
      // @ts-ignore eslint-disable-next-line
      state.settings.codeCacheTTL = 15
      // @ts-ignore eslint-disable-next-line
      state.settings.codeCacheThreshold = 2
      addProvider(state, 'qiniu')
      return state
    } catch (error) {
      return state
    }
  },
  '92': (state: RootState) => {
    try {
      addMiniApp(state, 'dangbei')
      state.llm.providers = moveProvider(state.llm.providers, 'qiniu', 12)
      return state
    } catch (error) {
      return state
    }
  },
  '93': (state: RootState) => {
    try {
      if (!state?.settings?.exportMenuOptions) {
        state.settings.exportMenuOptions = settingsInitialState.exportMenuOptions
        return state
      }
      return state
    } catch (error) {
      return state
    }
  },
  '94': (state: RootState) => {
    try {
      state.settings.enableQuickPanelTriggers = false
      return state
    } catch (error) {
      return state
    }
  },
  '95': (state: RootState) => {
    try {
      addWebSearchProvider(state, 'local-google')
      addWebSearchProvider(state, 'local-bing')
      addWebSearchProvider(state, 'local-baidu')

      if (state.websearch) {
        if (isEmpty(state.websearch.subscribeSources)) {
          state.websearch.subscribeSources = []
        }
      }

      const qiniuProvider = state.llm.providers.find((provider) => provider.id === 'qiniu')
      if (qiniuProvider && isEmpty(qiniuProvider.models)) {
        qiniuProvider.models = SYSTEM_MODELS.qiniu
      }
      return state
    } catch (error) {
      return state
    }
  },
  '96': (state: RootState) => {
    try {
      // @ts-ignore eslint-disable-next-line
      state.settings.assistantIconType = state.settings?.showAssistantIcon ? 'model' : 'emoji'
      // @ts-ignore eslint-disable-next-line
      delete state.settings.showAssistantIcon
      state.settings.enableBackspaceDeleteModel = true
      return state
    } catch (error) {
      return state
    }
  },
  '97': (state: RootState) => {
    try {
      addMiniApp(state, 'zai')
      state.settings.webdavMaxBackups = 0
      if (state.websearch && state.websearch.providers) {
        state.websearch.providers.forEach((provider) => {
          provider.basicAuthUsername = ''
          provider.basicAuthPassword = ''
        })
      }
      return state
    } catch (error) {
      return state
    }
  },
  '98': (state: RootState) => {
    try {
      state.llm.providers.forEach((provider) => {
        if (provider.type === 'openai' && provider.id !== 'openai') {
          // @ts-ignore eslint-disable-next-line
          provider.type = 'openai-compatible'
        }
      })
      return state
    } catch (error) {
      return state
    }
  },
  '99': (state: RootState) => {
    try {
      state.settings.showPrompt = true

      addWebSearchProvider(state, 'bocha')

      updateWebSearchProvider(state, {
        id: 'exa',
        apiHost: 'https://api.exa.ai'
      })

      updateWebSearchProvider(state, {
        id: 'tavily',
        apiHost: 'https://api.tavily.com'
      })

      // Remove basic auth fields from exa and tavily
      if (state.websearch?.providers) {
        state.websearch.providers = state.websearch.providers.map((provider) => {
          if (provider.id === 'exa' || provider.id === 'tavily') {
            // eslint-disable-next-line @typescript-eslint/no-unused-vars
            const { basicAuthUsername, basicAuthPassword, ...rest } = provider
            return rest
          }
          return provider
        })
      }
      return state
    } catch (error) {
      return state
    }
  },
  '100': (state: RootState) => {
    try {
      state.llm.providers.forEach((provider) => {
        // @ts-ignore eslint-disable-next-line
        if (['openai-compatible', 'openai'].includes(provider.type)) {
          provider.type = 'openai'
        }
        if (provider.id === 'openai') {
          provider.type = 'openai-response'
        }
      })
      state.assistants.assistants.forEach((assistant) => {
        assistant.knowledgeRecognition = 'off'
      })
      return state
    } catch (error) {
      logger.error('migrate 100 error', error as Error)
      return state
    }
  },
  '101': (state: RootState) => {
    try {
      state.assistants.assistants.forEach((assistant) => {
        if (assistant.settings) {
          // @ts-ignore eslint-disable-next-line
          if (assistant.settings.enableToolUse) {
            // @ts-ignore eslint-disable-next-line
            assistant.settings.toolUseMode = assistant.settings.enableToolUse ? 'function' : 'prompt'
            // @ts-ignore eslint-disable-next-line
            delete assistant.settings.enableToolUse
          }
        }
      })
      if (state.shortcuts) {
        state.shortcuts.shortcuts.push({
          key: 'exit_fullscreen',
          shortcut: ['Escape'],
          editable: false,
          enabled: true,
          system: true
        })
      }
      return state
    } catch (error) {
      logger.error('migrate 101 error', error as Error)
      return state
    }
  },
  '102': (state: RootState) => {
    try {
      state.settings.openAI = {
        summaryText: 'off',
        serviceTier: 'auto',
        verbosity: 'medium'
      }

      state.settings.codeExecution = {
        enabled: false,
        timeoutMinutes: 1
      }
      state.settings.codeEditor = {
        enabled: false,
        themeLight: 'auto',
        themeDark: 'auto',
        highlightActiveLine: false,
        foldGutter: false,
        autocompletion: true,
        keymap: false
      }
      // @ts-ignore eslint-disable-next-line
      state.settings.codePreview = {
        themeLight: 'auto',
        themeDark: 'auto'
      }

      // @ts-ignore eslint-disable-next-line
      if (state.settings.codeStyle) {
        // @ts-ignore eslint-disable-next-line
        state.settings.codePreview.themeLight = state.settings.codeStyle
        // @ts-ignore eslint-disable-next-line
        state.settings.codePreview.themeDark = state.settings.codeStyle
      }

      // @ts-ignore eslint-disable-next-line
      delete state.settings.codeStyle
      // @ts-ignore eslint-disable-next-line
      delete state.settings.codeCacheable
      // @ts-ignore eslint-disable-next-line
      delete state.settings.codeCacheMaxSize
      // @ts-ignore eslint-disable-next-line
      delete state.settings.codeCacheTTL
      // @ts-ignore eslint-disable-next-line
      delete state.settings.codeCacheThreshold
      return state
    } catch (error) {
      logger.error('migrate 102 error', error as Error)
      return state
    }
  },
  '103': (state: RootState) => {
    try {
      if (state.shortcuts) {
        if (!state.shortcuts.shortcuts.find((shortcut) => shortcut.key === 'search_message_in_chat')) {
          state.shortcuts.shortcuts.push({
            key: 'search_message_in_chat',
            shortcut: [isMac ? 'Command' : 'Ctrl', 'F'],
            editable: true,
            enabled: true,
            system: false
          })
        }
        const searchMessageShortcut = state.shortcuts.shortcuts.find((shortcut) => shortcut.key === 'search_message')
        const targetShortcut = [isMac ? 'Command' : 'Ctrl', 'F']
        if (
          searchMessageShortcut &&
          Array.isArray(searchMessageShortcut.shortcut) &&
          searchMessageShortcut.shortcut.length === targetShortcut.length &&
          searchMessageShortcut.shortcut.every((v, i) => v === targetShortcut[i])
        ) {
          searchMessageShortcut.shortcut = [isMac ? 'Command' : 'Ctrl', 'Shift', 'F']
        }
      }
      return state
    } catch (error) {
      logger.error('migrate 103 error', error as Error)
      return state
    }
  },
  '104': (state: RootState) => {
    try {
      addProvider(state, 'burncloud')
      state.llm.providers = moveProvider(state.llm.providers, 'burncloud', 10)
      return state
    } catch (error) {
      logger.error('migrate 104 error', error as Error)
      return state
    }
  },
  '105': (state: RootState) => {
    try {
      state.settings.notification = settingsInitialState.notification
      addMiniApp(state, 'google')
      if (!state.settings.openAI) {
        state.settings.openAI = {
          summaryText: 'off',
          serviceTier: 'auto',
          verbosity: 'medium'
        }
      }
      return state
    } catch (error) {
      logger.error('migrate 105 error', error as Error)
      return state
    }
  },
  '106': (state: RootState) => {
    try {
      addProvider(state, 'tokenflux')
      state.llm.providers = moveProvider(state.llm.providers, 'tokenflux', 15)
      return state
    } catch (error) {
      logger.error('migrate 106 error', error as Error)
      return state
    }
  },
  '107': (state: RootState) => {
    try {
      if (state.paintings && !state.paintings.DMXAPIPaintings) {
        state.paintings.DMXAPIPaintings = []
      }
      return state
    } catch (error) {
      logger.error('migrate 107 error', error as Error)
      return state
    }
  },
  '108': (state: RootState) => {
    try {
      state.inputTools.toolOrder = DEFAULT_TOOL_ORDER
      state.inputTools.isCollapsed = false
      return state
    } catch (error) {
      logger.error('migrate 108 error', error as Error)
      return state
    }
  },
  '109': (state: RootState) => {
    try {
      state.settings.userTheme = settingsInitialState.userTheme
      return state
    } catch (error) {
      logger.error('migrate 109 error', error as Error)
      return state
    }
  },
  '110': (state: RootState) => {
    try {
      if (state.paintings && !state.paintings.tokenFluxPaintings) {
        state.paintings.tokenFluxPaintings = []
      }
      state.settings.showTokens = true
      state.settings.testPlan = false
      return state
    } catch (error) {
      logger.error('migrate 110 error', error as Error)
      return state
    }
  },
  '111': (state: RootState) => {
    try {
      addSelectionAction(state, 'quote')
      if (
        state.llm.translateModel.provider === 'silicon' &&
        state.llm.translateModel.id === 'meta-llama/Llama-3.3-70B-Instruct'
      ) {
        state.llm.translateModel = SYSTEM_MODELS.defaultModel[2]
      }

      // add selection_assistant_toggle and selection_assistant_select_text shortcuts after mini_window
      addShortcuts(state, ['selection_assistant_toggle', 'selection_assistant_select_text'], 'mini_window')

      return state
    } catch (error) {
      logger.error('migrate 111 error', error as Error)
      return state
    }
  },
  '112': (state: RootState) => {
    try {
      addProvider(state, 'cephalon')
      addProvider(state, '302ai')
      addProvider(state, 'lanyun')
      state.llm.providers = moveProvider(state.llm.providers, 'cephalon', 13)
      state.llm.providers = moveProvider(state.llm.providers, '302ai', 14)
      state.llm.providers = moveProvider(state.llm.providers, 'lanyun', 15)
      return state
    } catch (error) {
      logger.error('migrate 112 error', error as Error)
      return state
    }
  },
  '113': (state: RootState) => {
    try {
      addProvider(state, 'vertexai')
      if (!state.llm.settings.vertexai) {
        state.llm.settings.vertexai = llmInitialState.settings.vertexai
      }
      updateProvider(state, 'gemini', {
        isVertex: false
      })
      updateProvider(state, 'vertexai', {
        isVertex: true
      })
      return state
    } catch (error) {
      logger.error('migrate 113 error', error as Error)
      return state
    }
  },
  '114': (state: RootState) => {
    try {
      if (state.settings && state.settings.exportMenuOptions) {
        if (typeof state.settings.exportMenuOptions.plain_text === 'undefined') {
          state.settings.exportMenuOptions.plain_text = true
        }
      }
      if (state.settings) {
        state.settings.enableSpellCheck = false
        state.settings.spellCheckLanguages = []
      }
      return state
    } catch (error) {
      logger.error('migrate 114 error', error as Error)
      return state
    }
  },
  '115': (state: RootState) => {
    try {
      state.assistants.assistants.forEach((assistant) => {
        if (!assistant.settings) {
          assistant.settings = {
            temperature: DEFAULT_TEMPERATURE,
            contextCount: DEFAULT_CONTEXTCOUNT,
            topP: 1,
            toolUseMode: 'prompt',
            customParameters: [],
            streamOutput: true,
            enableMaxTokens: false
          }
        }
      })
      return state
    } catch (error) {
      logger.error('migrate 115 error', error as Error)
      return state
    }
  },
  '116': (state: RootState) => {
    try {
      if (state.websearch) {
        // migrate contentLimit to cutoffLimit
        // @ts-ignore eslint-disable-next-line
        if (state.websearch.contentLimit) {
          state.websearch.compressionConfig = {
            method: 'cutoff',
            cutoffUnit: 'char',
            // @ts-ignore eslint-disable-next-line
            cutoffLimit: state.websearch.contentLimit
          }
        } else {
          state.websearch.compressionConfig = { method: 'none', cutoffUnit: 'char' }
        }

        // @ts-ignore eslint-disable-next-line
        delete state.websearch.contentLimit
      }
      if (state.settings) {
        state.settings.testChannel = UpgradeChannel.LATEST
      }

      return state
    } catch (error) {
      logger.error('migrate 116 error', error as Error)
      return state
    }
  },
  '117': (state: RootState) => {
    try {
      const ppioProvider = state.llm.providers.find((provider) => provider.id === 'ppio')
      const modelsToRemove = [
        'qwen/qwen-2.5-72b-instruct',
        'qwen/qwen2.5-32b-instruct',
        'meta-llama/llama-3.1-70b-instruct',
        'meta-llama/llama-3.1-8b-instruct',
        '01-ai/yi-1.5-34b-chat',
        '01-ai/yi-1.5-9b-chat',
        'thudm/glm-z1-32b-0414',
        'thudm/glm-z1-9b-0414'
      ]
      if (ppioProvider) {
        updateProvider(state, 'ppio', {
          models: [
            ...ppioProvider.models.filter((model) => !modelsToRemove.includes(model.id)),
            ...SYSTEM_MODELS.ppio.filter(
              (systemModel) => !ppioProvider.models.some((existingModel) => existingModel.id === systemModel.id)
            )
          ],
          apiHost: 'https://api.ppinfra.com/v3/openai/'
        })
      }
      state.assistants.assistants.forEach((assistant) => {
        if (assistant.settings && assistant.settings.streamOutput === undefined) {
          assistant.settings = {
            ...assistant.settings,
            streamOutput: true
          }
        }
      })
      return state
    } catch (error) {
      logger.error('migrate 117 error', error as Error)
      return state
    }
  },
  '118': (state: RootState) => {
    try {
      addProvider(state, 'ph8')
      state.llm.providers = moveProvider(state.llm.providers, 'ph8', 14)

      if (!state.settings.userId) {
        state.settings.userId = uuid()
      }

      state.llm.providers.forEach((provider) => {
        if (provider.id === 'mistral') {
          provider.type = 'mistral'
        }
      })

      return state
    } catch (error) {
      logger.error('migrate 118 error', error as Error)
      return state
    }
  },
  '119': (state: RootState) => {
    try {
      addProvider(state, 'new-api')
      state.llm.providers = moveProvider(state.llm.providers, 'new-api', 16)
      state.settings.disableHardwareAcceleration = false
      // migrate to enable memory feature on sidebar
      if (state.settings && state.settings.sidebarIcons) {
        // Check if 'memory' is not already in visible icons
        if (!state.settings.sidebarIcons.visible.includes('memory' as any)) {
          state.settings.sidebarIcons.visible = [...state.settings.sidebarIcons.visible, 'memory' as any]
        }
      }
      return state
    } catch (error) {
      logger.error('migrate 119 error', error as Error)
      return state
    }
  },
  '120': (state: RootState) => {
    try {
      // migrate to remove memory feature from sidebar (moved to settings)
      if (state.settings && state.settings.sidebarIcons) {
        // Remove 'memory' from visible icons if present
        state.settings.sidebarIcons.visible = state.settings.sidebarIcons.visible.filter(
          (icon) => icon !== ('memory' as any)
        )
        // Remove 'memory' from disabled icons if present
        state.settings.sidebarIcons.disabled = state.settings.sidebarIcons.disabled.filter(
          (icon) => icon !== ('memory' as any)
        )
      }

      if (!state.settings.s3) {
        state.settings.s3 = settingsInitialState.s3
      }

      const langMap: Record<string, LanguageCode> = {
        english: 'en-us',
        chinese: 'zh-cn',
        'chinese-traditional': 'zh-tw',
        japanese: 'ja-jp',
        russian: 'ru-ru'
      }

      const origin = state.settings.targetLanguage
      const newLang = langMap[origin]
      if (newLang) state.settings.targetLanguage = newLang
      else state.settings.targetLanguage = 'en-us'

      state.llm.providers.forEach((provider) => {
        if (provider.id === 'azure-openai') {
          provider.type = 'azure-openai'
        }
      })

      state.settings.localBackupMaxBackups = 0
      state.settings.localBackupSkipBackupFile = false
      state.settings.localBackupDir = ''
      state.settings.localBackupAutoSync = false
      state.settings.localBackupSyncInterval = 0
      return state
    } catch (error) {
      logger.error('migrate 120 error', error as Error)
      return state
    }
  },
  '121': (state: RootState) => {
    try {
      const { toolOrder } = state.inputTools
      const urlContextKey = 'url_context'
      if (!toolOrder.visible.includes(urlContextKey)) {
        const webSearchIndex = toolOrder.visible.indexOf('web_search')
        const knowledgeBaseIndex = toolOrder.visible.indexOf('knowledge_base')
        if (webSearchIndex !== -1) {
          toolOrder.visible.splice(webSearchIndex, 0, urlContextKey)
        } else if (knowledgeBaseIndex !== -1) {
          toolOrder.visible.splice(knowledgeBaseIndex, 0, urlContextKey)
        } else {
          toolOrder.visible.push(urlContextKey)
        }
      }

      for (const assistant of state.assistants.assistants) {
        if (assistant.settings?.toolUseMode === 'prompt' && isFunctionCallingModel(assistant.model)) {
          assistant.settings.toolUseMode = 'function'
        }
      }

      if (state.settings && typeof state.settings.webdavDisableStream === 'undefined') {
        state.settings.webdavDisableStream = false
      }

      return state
    } catch (error) {
      logger.error('migrate 121 error', error as Error)
      return state
    }
  },
  '122': (state: RootState) => {
    try {
      state.settings.navbarPosition = 'left'
      return state
    } catch (error) {
      logger.error('migrate 122 error', error as Error)
      return state
    }
  },
  '123': (state: RootState) => {
    try {
      state.llm.providers.forEach((provider) => {
        provider.models.forEach((model) => {
          if (model.type && Array.isArray(model.type)) {
            model.capabilities = model.type.map((t) => ({
              type: t,
              isUserSelected: true
            }))
            delete model.type
          }
        })
      })

      const lanyunProvider = state.llm.providers.find((provider) => provider.id === 'lanyun')
      if (lanyunProvider && lanyunProvider.models.length === 0) {
        updateProvider(state, 'lanyun', { models: SYSTEM_MODELS.lanyun })
      }

      return state
    } catch (error) {
      logger.error('migrate 123 error', error as Error)
      return state
    }
  }, // 1.5.4
  '124': (state: RootState) => {
    try {
      state.assistants.assistants.forEach((assistant) => {
        if (assistant.settings && !assistant.settings.toolUseMode) {
          assistant.settings.toolUseMode = 'prompt'
        }
      })

      const updateModelTextDelta = (model?: Model) => {
        if (model) {
          model.supported_text_delta = true
          if (isNotSupportedTextDelta(model)) {
            model.supported_text_delta = false
          }
        }
      }

      state.llm.providers.forEach((provider) => {
        provider.models.forEach((model) => {
          updateModelTextDelta(model)
        })
      })
      state.assistants.assistants.forEach((assistant) => {
        updateModelTextDelta(assistant.defaultModel)
        updateModelTextDelta(assistant.model)
      })

      updateModelTextDelta(state.llm.defaultModel)
      updateModelTextDelta(state.llm.topicNamingModel)
      updateModelTextDelta(state.llm.translateModel)

      if (state.assistants.defaultAssistant.model) {
        updateModelTextDelta(state.assistants.defaultAssistant.model)
        updateModelTextDelta(state.assistants.defaultAssistant.defaultModel)
      }

      addProvider(state, 'aws-bedrock')

      // 初始化 awsBedrock 设置
      if (!state.llm.settings.awsBedrock) {
        state.llm.settings.awsBedrock = llmInitialState.settings.awsBedrock
      }

      return state
    } catch (error) {
      logger.error('migrate 124 error', error as Error)
      return state
    }
  },
  '125': (state: RootState) => {
    try {
      // Initialize API server configuration if not present
      if (!state.settings.apiServer) {
        state.settings.apiServer = {
          enabled: false,
          host: 'localhost',
          port: 23333,
          apiKey: `cs-sk-${uuid()}`
        }
      }
      return state
    } catch (error) {
      logger.error('migrate 125 error', error as Error)
      return state
    }
  },
  '126': (state: RootState) => {
    try {
      state.knowledge.bases.forEach((base) => {
        // @ts-ignore eslint-disable-next-line
        if (base.preprocessOrOcrProvider) {
          // @ts-ignore eslint-disable-next-line
          base.preprocessProvider = base.preprocessOrOcrProvider
          // @ts-ignore eslint-disable-next-line
          delete base.preprocessOrOcrProvider
          // @ts-ignore eslint-disable-next-line
          if (base.preprocessProvider.type === 'ocr') {
            // @ts-ignore eslint-disable-next-line
            delete base.preprocessProvider
          }
        }
      })
      return state
    } catch (error) {
      logger.error('migrate 126 error', error as Error)
      return state
    }
  },
  '127': (state: RootState) => {
    try {
      addProvider(state, 'poe')

      // 迁移api选项设置
      state.llm.providers.forEach((provider) => {
        // 新字段默认支持
        const changes = {
          isNotSupportArrayContent: false,
          isNotSupportDeveloperRole: false,
          isNotSupportStreamOptions: false
        }
        if (!isSupportArrayContentProvider(provider) || provider.isNotSupportArrayContent) {
          // 原本开启了兼容模式的provider不受影响
          changes.isNotSupportArrayContent = true
        }
        if (!isSupportDeveloperRoleProvider(provider)) {
          changes.isNotSupportDeveloperRole = true
        }
        if (!isSupportStreamOptionsProvider(provider)) {
          changes.isNotSupportStreamOptions = true
        }
        updateProvider(state, provider.id, changes)
      })

      // 迁移以前删除掉的内置提供商
      for (const provider of state.llm.providers) {
        if (provider.isSystem && !isSystemProvider(provider)) {
          updateProvider(state, provider.id, { isSystem: false })
        }
      }

      if (!state.settings.proxyBypassRules) {
        state.settings.proxyBypassRules = defaultByPassRules
      }
      return state
    } catch (error) {
      logger.error('migrate 127 error', error as Error)
      return state
    }
  },
  '128': (state: RootState) => {
<<<<<<< HEAD
    if (state.settings && state.settings.sidebarIcons) {
      // Check if 'notes' is not already in visible icons
      if (!state.settings.sidebarIcons.visible.includes('notes' as any)) {
        state.settings.sidebarIcons.visible = [...state.settings.sidebarIcons.visible, 'notes' as any]
      }
    }

    if (state.settings && state.settings.showWorkspace === undefined) {
      state.settings.showWorkspace = true
    }

    if (state.settings && state.settings.exportMenuOptions.notes === undefined) {
      state.settings.exportMenuOptions.notes = true
    }
    return state
=======
    try {
      // 迁移 service tier 设置
      const openai = state.llm.providers.find((provider) => provider.id === SystemProviderIds.openai)
      const serviceTier = state.settings.openAI.serviceTier
      if (openai) {
        openai.serviceTier = serviceTier
      }

      // @ts-ignore eslint-disable-next-line
      if (state.settings.codePreview) {
        // @ts-ignore eslint-disable-next-line
        state.settings.codeViewer = state.settings.codePreview
      } else {
        state.settings.codeViewer = {
          themeLight: 'auto',
          themeDark: 'auto'
        }
      }

      return state
    } catch (error) {
      logger.error('migrate 128 error', error as Error)
      return state
    }
  },
  '129': (state: RootState) => {
    try {
      // 聚合 api options
      state.llm.providers.forEach((p) => {
        if (isSystemProvider(p)) {
          updateProvider(state, p.id, { apiOptions: undefined })
        } else {
          const changes: ProviderApiOptions = {
            isNotSupportArrayContent: p.isNotSupportArrayContent,
            isNotSupportServiceTier: p.isNotSupportServiceTier,
            isNotSupportDeveloperRole: p.isNotSupportDeveloperRole,
            isNotSupportStreamOptions: p.isNotSupportStreamOptions
          }
          updateProvider(state, p.id, { apiOptions: changes })
        }
      })
      return state
    } catch (error) {
      logger.error('migrate 129 error', error as Error)
      return state
    }
  },
  '130': (state: RootState) => {
    try {
      if (state.settings && state.settings.openAI && !state.settings.openAI.verbosity) {
        state.settings.openAI.verbosity = 'medium'
      }
      // 为 nutstore 添加备份数量限制的默认值
      if (state.nutstore && state.nutstore.nutstoreMaxBackups === undefined) {
        state.nutstore.nutstoreMaxBackups = 0
      }
      return state
    } catch (error) {
      logger.error('migrate 130 error', error as Error)
      return state
    }
>>>>>>> 696afcf9
  }
}

// 注意：添加新迁移时，记得同时更新 persistReducer

const migrate = createMigrate(migrateConfig as any)

export default migrate<|MERGE_RESOLUTION|>--- conflicted
+++ resolved
@@ -2033,23 +2033,6 @@
     }
   },
   '128': (state: RootState) => {
-<<<<<<< HEAD
-    if (state.settings && state.settings.sidebarIcons) {
-      // Check if 'notes' is not already in visible icons
-      if (!state.settings.sidebarIcons.visible.includes('notes' as any)) {
-        state.settings.sidebarIcons.visible = [...state.settings.sidebarIcons.visible, 'notes' as any]
-      }
-    }
-
-    if (state.settings && state.settings.showWorkspace === undefined) {
-      state.settings.showWorkspace = true
-    }
-
-    if (state.settings && state.settings.exportMenuOptions.notes === undefined) {
-      state.settings.exportMenuOptions.notes = true
-    }
-    return state
-=======
     try {
       // 迁移 service tier 设置
       const openai = state.llm.providers.find((provider) => provider.id === SystemProviderIds.openai)
@@ -2111,7 +2094,23 @@
       logger.error('migrate 130 error', error as Error)
       return state
     }
->>>>>>> 696afcf9
+  },
+  '131': (state: RootState) => {
+   if (state.settings && state.settings.sidebarIcons) {
+      // Check if 'notes' is not already in visible icons
+      if (!state.settings.sidebarIcons.visible.includes('notes' as any)) {
+        state.settings.sidebarIcons.visible = [...state.settings.sidebarIcons.visible, 'notes' as any]
+      }
+    }
+
+    if (state.settings && state.settings.showWorkspace === undefined) {
+      state.settings.showWorkspace = true
+    }
+
+    if (state.settings && state.settings.exportMenuOptions.notes === undefined) {
+      state.settings.exportMenuOptions.notes = true
+    }
+    return state
   }
 }
 
