--- conflicted
+++ resolved
@@ -1303,8 +1303,169 @@
       return state
     }
   },
-<<<<<<< HEAD
-  '99': (state: RootState) => {
+  '100': (state: RootState) => {
+    try {
+      state.llm.providers.forEach((provider) => {
+        // @ts-ignore eslint-disable-next-line
+        if (['openai-compatible', 'openai'].includes(provider.type)) {
+          provider.type = 'openai'
+        }
+        if (provider.id === 'openai') {
+          provider.type = 'openai-response'
+        }
+      })
+      state.assistants.assistants.forEach((assistant) => {
+        assistant.knowledgeRecognition = 'off'
+      })
+      return state
+    } catch (error) {
+      return state
+    }
+  },
+  '101': (state: RootState) => {
+    try {
+      state.assistants.assistants.forEach((assistant) => {
+        if (assistant.settings) {
+          // @ts-ignore eslint-disable-next-line
+          if (assistant.settings.enableToolUse) {
+            // @ts-ignore eslint-disable-next-line
+            assistant.settings.toolUseMode = assistant.settings.enableToolUse ? 'function' : 'prompt'
+            // @ts-ignore eslint-disable-next-line
+            delete assistant.settings.enableToolUse
+          }
+        }
+      })
+      if (state.shortcuts) {
+        state.shortcuts.shortcuts.push({
+          key: 'exit_fullscreen',
+          shortcut: ['Escape'],
+          editable: false,
+          enabled: true,
+          system: true
+        })
+      }
+      return state
+    } catch (error) {
+      return state
+    }
+  },
+  '102': (state: RootState) => {
+    try {
+      state.settings.openAI = {
+        summaryText: 'off',
+        serviceTier: 'auto'
+      }
+
+      state.settings.codeExecution = settingsInitialState.codeExecution
+      state.settings.codeEditor = settingsInitialState.codeEditor
+      state.settings.codePreview = settingsInitialState.codePreview
+
+      // @ts-ignore eslint-disable-next-line
+      if (state.settings.codeStyle) {
+        // @ts-ignore eslint-disable-next-line
+        state.settings.codePreview.themeLight = state.settings.codeStyle
+        // @ts-ignore eslint-disable-next-line
+        state.settings.codePreview.themeDark = state.settings.codeStyle
+      }
+
+      // @ts-ignore eslint-disable-next-line
+      delete state.settings.codeStyle
+      // @ts-ignore eslint-disable-next-line
+      delete state.settings.codeCacheable
+      // @ts-ignore eslint-disable-next-line
+      delete state.settings.codeCacheMaxSize
+      // @ts-ignore eslint-disable-next-line
+      delete state.settings.codeCacheTTL
+      // @ts-ignore eslint-disable-next-line
+      delete state.settings.codeCacheThreshold
+      return state
+    } catch (error) {
+      return state
+    }
+  },
+  '103': (state: RootState) => {
+    try {
+      if (state.shortcuts) {
+        if (!state.shortcuts.shortcuts.find((shortcut) => shortcut.key === 'search_message_in_chat')) {
+          state.shortcuts.shortcuts.push({
+            key: 'search_message_in_chat',
+            shortcut: [isMac ? 'Command' : 'Ctrl', 'F'],
+            editable: true,
+            enabled: true,
+            system: false
+          })
+        }
+        const searchMessageShortcut = state.shortcuts.shortcuts.find((shortcut) => shortcut.key === 'search_message')
+        const targetShortcut = [isMac ? 'Command' : 'Ctrl', 'F']
+        if (
+          searchMessageShortcut &&
+          Array.isArray(searchMessageShortcut.shortcut) &&
+          searchMessageShortcut.shortcut.length === targetShortcut.length &&
+          searchMessageShortcut.shortcut.every((v, i) => v === targetShortcut[i])
+        ) {
+          searchMessageShortcut.shortcut = [isMac ? 'Command' : 'Ctrl', 'Shift', 'F']
+        }
+      }
+      // Quick assistant model
+      state.llm.quickAssistantModel = state.llm.defaultModel || SYSTEM_MODELS.silicon[1]
+      return state
+    } catch (error) {
+      return state
+    }
+  },
+  '104': (state: RootState) => {
+    try {
+      addProvider(state, 'burncloud')
+      state.llm.providers = moveProvider(state.llm.providers, 'burncloud', 10)
+      return state
+    } catch (error) {
+      return state
+    }
+  },
+  '105': (state: RootState) => {
+    try {
+      state.settings.notification = settingsInitialState.notification
+      addMiniApp(state, 'google')
+      if (!state.settings.openAI) {
+        state.settings.openAI = {
+          summaryText: 'off',
+          serviceTier: 'auto'
+        }
+      }
+      return state
+    } catch (error) {
+      return state
+    }
+  },
+  '106': (state: RootState) => {
+    try {
+      addProvider(state, 'tokenflux')
+      state.llm.providers = moveProvider(state.llm.providers, 'tokenflux', 15)
+      return state
+    } catch (error) {
+      return state
+    }
+  },
+  '107': (state: RootState) => {
+    try {
+      if (state.paintings && !state.paintings.DMXAPIPaintings) {
+        state.paintings.DMXAPIPaintings = []
+      }
+      return state
+    } catch (error) {
+      return state
+    }
+  },
+  '108': (state: RootState) => {
+    try {
+      state.inputTools.toolOrder = DEFAULT_TOOL_ORDER
+      state.inputTools.isCollapsed = false
+      return state
+    } catch (error) {
+      return state
+    }
+  },
+  '109': (state: RootState) => {
     try {
       if (!state.ocr) {
         state.ocr = {
@@ -1346,165 +1507,6 @@
           provider.type = 'mistral'
         }
       })
-=======
-  '100': (state: RootState) => {
-    try {
-      state.llm.providers.forEach((provider) => {
-        // @ts-ignore eslint-disable-next-line
-        if (['openai-compatible', 'openai'].includes(provider.type)) {
-          provider.type = 'openai'
-        }
-        if (provider.id === 'openai') {
-          provider.type = 'openai-response'
-        }
-      })
-      state.assistants.assistants.forEach((assistant) => {
-        assistant.knowledgeRecognition = 'off'
-      })
-      return state
-    } catch (error) {
-      return state
-    }
-  },
-  '101': (state: RootState) => {
-    try {
-      state.assistants.assistants.forEach((assistant) => {
-        if (assistant.settings) {
-          // @ts-ignore eslint-disable-next-line
-          if (assistant.settings.enableToolUse) {
-            // @ts-ignore eslint-disable-next-line
-            assistant.settings.toolUseMode = assistant.settings.enableToolUse ? 'function' : 'prompt'
-            // @ts-ignore eslint-disable-next-line
-            delete assistant.settings.enableToolUse
-          }
-        }
-      })
-      if (state.shortcuts) {
-        state.shortcuts.shortcuts.push({
-          key: 'exit_fullscreen',
-          shortcut: ['Escape'],
-          editable: false,
-          enabled: true,
-          system: true
-        })
-      }
-      return state
-    } catch (error) {
-      return state
-    }
-  },
-  '102': (state: RootState) => {
-    try {
-      state.settings.openAI = {
-        summaryText: 'off',
-        serviceTier: 'auto'
-      }
-
-      state.settings.codeExecution = settingsInitialState.codeExecution
-      state.settings.codeEditor = settingsInitialState.codeEditor
-      state.settings.codePreview = settingsInitialState.codePreview
-
-      // @ts-ignore eslint-disable-next-line
-      if (state.settings.codeStyle) {
-        // @ts-ignore eslint-disable-next-line
-        state.settings.codePreview.themeLight = state.settings.codeStyle
-        // @ts-ignore eslint-disable-next-line
-        state.settings.codePreview.themeDark = state.settings.codeStyle
-      }
-
-      // @ts-ignore eslint-disable-next-line
-      delete state.settings.codeStyle
-      // @ts-ignore eslint-disable-next-line
-      delete state.settings.codeCacheable
-      // @ts-ignore eslint-disable-next-line
-      delete state.settings.codeCacheMaxSize
-      // @ts-ignore eslint-disable-next-line
-      delete state.settings.codeCacheTTL
-      // @ts-ignore eslint-disable-next-line
-      delete state.settings.codeCacheThreshold
-      return state
-    } catch (error) {
-      return state
-    }
-  },
-  '103': (state: RootState) => {
-    try {
-      if (state.shortcuts) {
-        if (!state.shortcuts.shortcuts.find((shortcut) => shortcut.key === 'search_message_in_chat')) {
-          state.shortcuts.shortcuts.push({
-            key: 'search_message_in_chat',
-            shortcut: [isMac ? 'Command' : 'Ctrl', 'F'],
-            editable: true,
-            enabled: true,
-            system: false
-          })
-        }
-        const searchMessageShortcut = state.shortcuts.shortcuts.find((shortcut) => shortcut.key === 'search_message')
-        const targetShortcut = [isMac ? 'Command' : 'Ctrl', 'F']
-        if (
-          searchMessageShortcut &&
-          Array.isArray(searchMessageShortcut.shortcut) &&
-          searchMessageShortcut.shortcut.length === targetShortcut.length &&
-          searchMessageShortcut.shortcut.every((v, i) => v === targetShortcut[i])
-        ) {
-          searchMessageShortcut.shortcut = [isMac ? 'Command' : 'Ctrl', 'Shift', 'F']
-        }
-      }
-      // Quick assistant model
-      state.llm.quickAssistantModel = state.llm.defaultModel || SYSTEM_MODELS.silicon[1]
-      return state
-    } catch (error) {
-      return state
-    }
-  },
-  '104': (state: RootState) => {
-    try {
-      addProvider(state, 'burncloud')
-      state.llm.providers = moveProvider(state.llm.providers, 'burncloud', 10)
-      return state
-    } catch (error) {
-      return state
-    }
-  },
-  '105': (state: RootState) => {
-    try {
-      state.settings.notification = settingsInitialState.notification
-      addMiniApp(state, 'google')
-      if (!state.settings.openAI) {
-        state.settings.openAI = {
-          summaryText: 'off',
-          serviceTier: 'auto'
-        }
-      }
-      return state
-    } catch (error) {
-      return state
-    }
-  },
-  '106': (state: RootState) => {
-    try {
-      addProvider(state, 'tokenflux')
-      state.llm.providers = moveProvider(state.llm.providers, 'tokenflux', 15)
-      return state
-    } catch (error) {
-      return state
-    }
-  },
-  '107': (state: RootState) => {
-    try {
-      if (state.paintings && !state.paintings.DMXAPIPaintings) {
-        state.paintings.DMXAPIPaintings = []
-      }
-      return state
-    } catch (error) {
-      return state
-    }
-  },
-  '108': (state: RootState) => {
-    try {
-      state.inputTools.toolOrder = DEFAULT_TOOL_ORDER
-      state.inputTools.isCollapsed = false
->>>>>>> 2ba4e51e
       return state
     } catch (error) {
       return state
