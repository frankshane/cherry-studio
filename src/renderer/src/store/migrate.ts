--- conflicted
+++ resolved
@@ -1944,23 +1944,6 @@
     }
   },
   '126': (state: RootState) => {
-<<<<<<< HEAD
-    if (state.settings && state.settings.sidebarIcons) {
-      // Check if 'notes' is not already in visible icons
-      if (!state.settings.sidebarIcons.visible.includes('notes' as any)) {
-        state.settings.sidebarIcons.visible = [...state.settings.sidebarIcons.visible, 'notes' as any]
-      }
-    }
-
-    if (state.settings && state.settings.showWorkspace === undefined) {
-      state.settings.showWorkspace = true
-    }
-
-    if (state.settings && state.settings.exportMenuOptions.notes === undefined) {
-      state.settings.exportMenuOptions.notes = true
-    }
-    return state
-=======
     try {
       state.knowledge.bases.forEach((base) => {
         // @ts-ignore eslint-disable-next-line
@@ -2023,7 +2006,23 @@
       logger.error('migrate 127 error', error as Error)
       return state
     }
->>>>>>> a3b8c722
+  },
+  '128': (state: RootState) => {
+    if (state.settings && state.settings.sidebarIcons) {
+      // Check if 'notes' is not already in visible icons
+      if (!state.settings.sidebarIcons.visible.includes('notes' as any)) {
+        state.settings.sidebarIcons.visible = [...state.settings.sidebarIcons.visible, 'notes' as any]
+      }
+    }
+
+    if (state.settings && state.settings.showWorkspace === undefined) {
+      state.settings.showWorkspace = true
+    }
+
+    if (state.settings && state.settings.exportMenuOptions.notes === undefined) {
+      state.settings.exportMenuOptions.notes = true
+    }
+    return state
   }
 }
 
