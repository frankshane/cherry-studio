--- conflicted
+++ resolved
@@ -2,57 +2,14 @@
 import i18n from '@renderer/i18n'
 import { deleteMessageFiles } from '@renderer/services/MessagesService'
 import store from '@renderer/store'
-<<<<<<< HEAD
-import { selectTopicById, topicsActions } from '@renderer/store/topics'
-=======
-import { updateTopic } from '@renderer/store/assistants'
 import { setNewlyRenamedTopics, setRenamingTopics } from '@renderer/store/runtime'
 import { loadTopicMessagesThunk } from '@renderer/store/thunk/messageThunk'
->>>>>>> 922e1420
+import { selectTopicById, topicsActions } from '@renderer/store/topics'
 import { Assistant, Topic } from '@renderer/types'
 import { findMainTextBlocks } from '@renderer/utils/messageUtils/find'
 import { isEmpty } from 'lodash'
 
 import { getStoreSetting } from './useSettings'
-
-<<<<<<< HEAD
-const renamingTopics = new Set<string>()
-
-export function useTopic(topicId?: string) {
-  if (!topicId) return undefined
-  return selectTopicById(store.getState(), topicId)
-=======
-let _activeTopic: Topic
-let _setActiveTopic: (topic: Topic) => void
-
-export function useActiveTopic(_assistant: Assistant, topic?: Topic) {
-  const { assistant } = useAssistant(_assistant.id)
-  const [activeTopic, setActiveTopic] = useState(topic || _activeTopic || assistant?.topics[0])
-
-  _activeTopic = activeTopic
-  _setActiveTopic = setActiveTopic
-
-  useEffect(() => {
-    if (activeTopic) {
-      store.dispatch(loadTopicMessagesThunk(activeTopic.id))
-      EventEmitter.emit(EVENT_NAMES.CHANGE_TOPIC, activeTopic)
-    }
-  }, [activeTopic])
-
-  useEffect(() => {
-    // activeTopic not in assistant.topics
-    if (assistant && !find(assistant.topics, { id: activeTopic?.id })) {
-      setActiveTopic(assistant.topics[0])
-    }
-  }, [activeTopic?.id, assistant])
-
-  return { activeTopic, setActiveTopic }
-}
-
-export function useTopic(assistant: Assistant, topicId?: string) {
-  return assistant?.topics.find((topic) => topic.id === topicId)
->>>>>>> 922e1420
-}
 
 export function getTopic(topicId: string) {
   return selectTopicById(store.getState(), topicId)
@@ -124,32 +81,19 @@
         .join('\n\n')
         .substring(0, 50)
       if (topicName) {
-<<<<<<< HEAD
-        const data = { ...topic, name: topicName } as Topic
-        store.dispatch(topicsActions.updateTopic({ assistantId: assistant.id, topic: data }))
-=======
         try {
           startTopicRenaming(topicId)
 
           const data = { ...topic, name: topicName } as Topic
-          _setActiveTopic(data)
-          store.dispatch(updateTopic({ assistantId: assistant.id, topic: data }))
+          store.dispatch(topicsActions.updateTopic({ assistantId: assistant.id, topic: data }))
         } finally {
           finishTopicRenaming(topicId)
         }
->>>>>>> 922e1420
       }
       return
     }
 
     if (topic && topic.name === i18n.t('chat.default.topic.name') && topic.messages.length >= 2) {
-<<<<<<< HEAD
-      const { fetchMessagesSummary } = await import('@renderer/services/ApiService')
-      const summaryText = await fetchMessagesSummary({ messages: topic.messages, assistant })
-      if (summaryText) {
-        const data = { ...topic, name: summaryText }
-        store.dispatch(topicsActions.updateTopic({ assistantId: assistant.id, topic: data }))
-=======
       try {
         startTopicRenaming(topicId)
 
@@ -157,12 +101,10 @@
         const summaryText = await fetchMessagesSummary({ messages: topic.messages, assistant })
         if (summaryText) {
           const data = { ...topic, name: summaryText }
-          _setActiveTopic(data)
-          store.dispatch(updateTopic({ assistantId: assistant.id, topic: data }))
+          store.dispatch(topicsActions.updateTopic({ assistantId: assistant.id, topic: data }))
         }
       } finally {
         finishTopicRenaming(topicId)
->>>>>>> 922e1420
       }
     }
   } finally {
