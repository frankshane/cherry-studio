import {
  DEFAULT_CONTEXTCOUNT,
  DEFAULT_MAX_TOKENS,
  DEFAULT_TEMPERATURE,
  MAX_CONTEXT_COUNT,
  UNLIMITED_CONTEXT_COUNT
} from '@renderer/config/constant'
import i18n from '@renderer/i18n'
import store from '@renderer/store'
import { addAssistant } from '@renderer/store/assistants'
<<<<<<< HEAD
import { topicsActions } from '@renderer/store/topics'
import type { Agent, Assistant, AssistantSettings, Model, Provider, Topic } from '@renderer/types'
=======
import type { Agent, Assistant, AssistantSettings, Language, Model, Provider, Topic } from '@renderer/types'
>>>>>>> 5b9ff305
import { uuid } from '@renderer/utils'

export function getDefaultAssistant(): Assistant {
  return {
    id: 'default',
    name: i18n.t('chat.default.name'),
    emoji: '😀',
    prompt: '',
    topics: [],
    messages: [],
    regularPhrases: [],
    isTemplate: false,
    settings: {
      temperature: DEFAULT_TEMPERATURE,
      contextCount: DEFAULT_CONTEXTCOUNT,
      enableMaxTokens: false,
      maxTokens: 0,
      streamOutput: true,
      topP: 1,
      toolUseMode: 'prompt',
      customParameters: []
    }
  }
}

export function getDefaultTranslateAssistant(targetLanguage: Language, text: string): Assistant {
  const translateModel = getTranslateModel()
  const assistant: Assistant = getDefaultAssistant()
  assistant.model = translateModel

  assistant.settings = {
    temperature: 0.7
  }

  assistant.prompt = store
    .getState()
    .settings.translateModelPrompt.replaceAll('{{target_language}}', targetLanguage.value)
    .replaceAll('{{text}}', text)
  return assistant
}

export function getDefaultAssistantSettings() {
  return store.getState().assistants.defaultAssistant.settings
}

export function getDefaultTopic(assistantId: string): Topic {
  return {
    id: uuid(),
    assistantId,
    createdAt: new Date().toISOString(),
    updatedAt: new Date().toISOString(),
    name: i18n.t('chat.default.topic.name'),
    messages: [],
    isNameManuallyEdited: false
  }
}

export function getDefaultProvider() {
  return getProviderByModel(getDefaultModel())
}

export function getDefaultModel() {
  return store.getState().llm.defaultModel
}

export function getTopNamingModel() {
  return store.getState().llm.topicNamingModel
}

export function getTranslateModel() {
  return store.getState().llm.translateModel
}

export function getAssistantProvider(assistant: Assistant): Provider {
  const providers = store.getState().llm.providers
  const provider = providers.find((p) => p.id === assistant.model?.provider)
  return provider || getDefaultProvider()
}

export function getProviderByModel(model?: Model): Provider {
  const providers = store.getState().llm.providers
  const providerId = model ? model.provider : getDefaultProvider().id
  return providers.find((p) => p.id === providerId) as Provider
}

export function getProviderByModelId(modelId?: string) {
  const providers = store.getState().llm.providers
  const _modelId = modelId || getDefaultModel().id
  return providers.find((p) => p.models.find((m) => m.id === _modelId)) as Provider
}

export const getAssistantSettings = (assistant: Assistant): AssistantSettings => {
  const contextCount = assistant?.settings?.contextCount ?? DEFAULT_CONTEXTCOUNT
  const getAssistantMaxTokens = () => {
    if (assistant.settings?.enableMaxTokens) {
      const maxTokens = assistant.settings.maxTokens
      if (typeof maxTokens === 'number') {
        return maxTokens > 0 ? maxTokens : DEFAULT_MAX_TOKENS
      }
      return DEFAULT_MAX_TOKENS
    }
    return undefined
  }

  return {
    contextCount: contextCount === MAX_CONTEXT_COUNT ? UNLIMITED_CONTEXT_COUNT : contextCount,
    temperature: assistant?.settings?.temperature ?? DEFAULT_TEMPERATURE,
    topP: assistant?.settings?.topP ?? 1,
    enableMaxTokens: assistant?.settings?.enableMaxTokens ?? false,
    maxTokens: getAssistantMaxTokens(),
    streamOutput: assistant?.settings?.streamOutput ?? true,
    toolUseMode: assistant?.settings?.toolUseMode ?? 'prompt',
    defaultModel: assistant?.defaultModel ?? undefined,
    customParameters: assistant?.settings?.customParameters ?? []
  }
}

export function getAssistantById(id: string) {
  const assistants = store.getState().assistants.assistants
  return assistants.find((a) => a.id === id)
}

export async function createAssistantFromAgent(agent: Agent) {
  const assistantId = uuid()
  const topic = getDefaultTopic(assistantId)

  const assistant: Assistant = {
    ...agent,
    id: assistantId,
    name: agent.name,
    emoji: agent.emoji,
    model: agent.defaultModel,
    isTemplate: false,
    regularPhrases: agent.regularPhrases || [],
    settings: agent.settings || {
      temperature: DEFAULT_TEMPERATURE,
      contextCount: DEFAULT_CONTEXTCOUNT,
      enableMaxTokens: false,
      maxTokens: 0,
      streamOutput: true,
      topP: 1,
      toolUseMode: 'prompt',
      customParameters: []
    }
  }

  store.dispatch(addAssistant(assistant))
  store.dispatch(topicsActions.addTopic({ assistantId, topic }))

  window.message.success({
    content: i18n.t('message.assistant.added.content'),
    key: 'assistant-added'
  })

  return assistant
}

export function createTemplate(templateData: Partial<Assistant>): Assistant {
  return {
    id: uuid(),
    name: templateData.name || 'New Template',
    prompt: templateData.prompt || '',
    topics: [],
    messages: [],
    type: 'assistant',
    isTemplate: true,
    regularPhrases: [],
    ...templateData
  }
}<|MERGE_RESOLUTION|>--- conflicted
+++ resolved
@@ -8,12 +8,8 @@
 import i18n from '@renderer/i18n'
 import store from '@renderer/store'
 import { addAssistant } from '@renderer/store/assistants'
-<<<<<<< HEAD
 import { topicsActions } from '@renderer/store/topics'
-import type { Agent, Assistant, AssistantSettings, Model, Provider, Topic } from '@renderer/types'
-=======
 import type { Agent, Assistant, AssistantSettings, Language, Model, Provider, Topic } from '@renderer/types'
->>>>>>> 5b9ff305
 import { uuid } from '@renderer/utils'
 
 export function getDefaultAssistant(): Assistant {
