import SearchPopup from '@renderer/components/Popups/SearchPopup'
import { DEFAULT_CONTEXTCOUNT, MAX_CONTEXT_COUNT, UNLIMITED_CONTEXT_COUNT } from '@renderer/config/constant'
import { getTopicById } from '@renderer/hooks/useTopic'
import i18n from '@renderer/i18n'
import { fetchMessagesSummary } from '@renderer/services/ApiService'
import store from '@renderer/store'
import { messageBlocksSelectors, removeManyBlocks } from '@renderer/store/messageBlock'
import { selectMessagesForTopic } from '@renderer/store/newMessage'
<<<<<<< HEAD
import { selectTopicsForAssistant } from '@renderer/store/topics'
import type { Assistant, FileType, Model, Topic, Usage } from '@renderer/types'
=======
import type { Assistant, FileMetadata, Model, Topic, Usage } from '@renderer/types'
>>>>>>> 5b9ff305
import { FileTypes } from '@renderer/types'
import type { Message, MessageBlock } from '@renderer/types/newMessage'
import { AssistantMessageStatus, MessageBlockStatus, MessageBlockType } from '@renderer/types/newMessage'
import { uuid } from '@renderer/utils'
import { getTitleFromString } from '@renderer/utils/export'
import {
  createAssistantMessage,
  createFileBlock,
  createImageBlock,
  createMainTextBlock,
  createMessage,
  resetMessage
} from '@renderer/utils/messageUtils/create'
import { getMainTextContent } from '@renderer/utils/messageUtils/find'
import dayjs from 'dayjs'
import { t } from 'i18next'
import { takeRight } from 'lodash'

import { getAssistantById, getAssistantProvider, getDefaultModel } from './AssistantService'
import { EVENT_NAMES, EventEmitter } from './EventService'
import FileManager from './FileManager'

export {
  filterContextMessages,
  filterEmptyMessages,
  filterMessages,
  filterUsefulMessages,
  filterUserRoleStartMessages,
  getGroupedMessages
} from '@renderer/utils/messageUtils/filters'

export function getContextCount(assistant: Assistant, messages: Message[]) {
  const rawContextCount = assistant?.settings?.contextCount ?? DEFAULT_CONTEXTCOUNT
  const maxContextCount = rawContextCount === MAX_CONTEXT_COUNT ? UNLIMITED_CONTEXT_COUNT : rawContextCount

  const _messages = takeRight(messages, maxContextCount)

  const clearIndex = _messages.findLastIndex((message) => message.type === 'clear')

  let currentContextCount = 0
  if (clearIndex === -1) {
    currentContextCount = _messages.length
  } else {
    currentContextCount = _messages.length - (clearIndex + 1)
  }

  return {
    current: currentContextCount,
    max: rawContextCount
  }
}

export function deleteMessageFiles(message: Message) {
  const state = store.getState()
  message.blocks?.forEach((blockId) => {
    const block = messageBlocksSelectors.selectById(state, blockId)
    if (block && (block.type === MessageBlockType.IMAGE || block.type === MessageBlockType.FILE)) {
      const fileData = (block as any).file as FileMetadata | undefined
      if (fileData) {
        FileManager.deleteFiles([fileData])
      }
    }
  })
}

export function isGenerating() {
  return new Promise((resolve, reject) => {
    const generating = store.getState().runtime.generating
    generating && window.message.warning({ content: i18n.t('message.switch.disabled'), key: 'switch-assistant' })
    generating ? reject(false) : resolve(true)
  })
}

export async function locateToMessage(message: Message) {
  await isGenerating()

  SearchPopup.hide()
  const assistant = getAssistantById(message.assistantId)
  const topic = await getTopicById(message.topicId)

  if (!assistant || !topic) {
    return
  }

  EventEmitter.emit(EVENT_NAMES.SET_ASSISTANT, assistant)
  EventEmitter.emit(EVENT_NAMES.SET_TOPIC, topic)

  setTimeout(() => EventEmitter.emit(EVENT_NAMES.SHOW_TOPIC_SIDEBAR), 0)
  setTimeout(() => EventEmitter.emit(EVENT_NAMES.LOCATE_MESSAGE + ':' + message.id), 200)
}

/**
 * Creates a user message object and associated blocks based on input.
 * This is a pure function and does not dispatch to the store.
 *
 * @param params - The parameters for creating the message.
 * @returns An object containing the created message and its blocks.
 */
export function getUserMessage({
  assistant,
  topic,
  type,
  content,
  files,
  // Keep other potential params if needed by createMessage
  mentions,
  usage
}: {
  assistant: Assistant
  topic: Topic
  type?: Message['type']
  content?: string
  files?: FileMetadata[]
  knowledgeBaseIds?: string[]
  mentions?: Model[]
  usage?: Usage
}): { message: Message; blocks: MessageBlock[] } {
  const defaultModel = getDefaultModel()
  const model = assistant.model || defaultModel
  const messageId = uuid() // Generate ID here
  const blocks: MessageBlock[] = []
  const blockIds: string[] = []

  // 内容为空也应该创建空文本块
  if (content !== undefined) {
    // Pass messageId when creating blocks
    const textBlock = createMainTextBlock(messageId, content, {
      status: MessageBlockStatus.SUCCESS
    })
    blocks.push(textBlock)
    blockIds.push(textBlock.id)
  }
  if (files?.length) {
    files.forEach((file) => {
      if (file.type === FileTypes.IMAGE) {
        const imgBlock = createImageBlock(messageId, { file, status: MessageBlockStatus.SUCCESS })
        blocks.push(imgBlock)
        blockIds.push(imgBlock.id)
      } else {
        const fileBlock = createFileBlock(messageId, file, { status: MessageBlockStatus.SUCCESS })
        blocks.push(fileBlock)
        blockIds.push(fileBlock.id)
      }
    })
  }

  // 直接在createMessage中传入id
  const message = createMessage(
    'user',
    topic.id, // topic.id已经是string类型
    assistant.id,
    {
      id: messageId, // 直接传入ID，避免冲突
      modelId: model?.id,
      model: model,
      blocks: blockIds,
      // 移除knowledgeBaseIds
      mentions,
      // 移除mcp
      type,
      usage
    }
  )

  // 不再需要手动合并ID
  return { message, blocks }
}

export function getAssistantMessage({ assistant, topic }: { assistant: Assistant; topic: Topic }): Message {
  const defaultModel = getDefaultModel()
  const model = assistant.model || defaultModel

  return createAssistantMessage(assistant.id, topic.id, {
    modelId: model?.id,
    model: model
  })
}

export function getMessageModelId(message: Message) {
  return message?.model?.id || message.modelId
}

export function resetAssistantMessage(message: Message, model?: Model): Message {
  const blockIdsToRemove = message.blocks
  if (blockIdsToRemove.length > 0) {
    store.dispatch(removeManyBlocks(blockIdsToRemove))
  }

  return {
    ...message,
    model: model || message.model,
    modelId: model?.id || message.modelId,
    status: AssistantMessageStatus.PENDING,
    useful: undefined,
    askId: undefined,
    mentions: undefined,
    blocks: [],
    createdAt: new Date().toISOString()
  }
}

export async function getMessageTitle(message: Message, length = 30): Promise<string> {
  const content = getMainTextContent(message)

  if ((store.getState().settings as any).useTopicNamingForMessageTitle) {
    try {
      window.message.loading({
        content: t('chat.topics.export.wait_for_title_naming'),
        key: 'message-title-naming',
        duration: 0
      })

      const tempMessage = resetMessage(message, {
        status: AssistantMessageStatus.SUCCESS,
        blocks: message.blocks
      })

      const title = await fetchMessagesSummary({ messages: [tempMessage], assistant: {} as Assistant })

      // store.dispatch(messageBlocksActions.upsertOneBlock(tempTextBlock))

      // store.dispatch(messageBlocksActions.removeOneBlock(tempTextBlock.id))
      window.message.destroy('message-title-naming')
      if (title) {
        window.message.success({ content: t('chat.topics.export.title_naming_success'), key: 'message-title-naming' })
        return title
      }
    } catch (e) {
      window.message.error({ content: t('chat.topics.export.title_naming_failed'), key: 'message-title-naming' })
      console.error('Failed to generate title using topic naming, downgraded to default logic', e)
    }
  }

  let title = getTitleFromString(content, length)

  if (!title) {
    title = dayjs(message.createdAt).format('YYYYMMDDHHmm')
  }

  return title
}

export function checkRateLimit(assistant: Assistant): boolean {
  const provider = getAssistantProvider(assistant)

  if (!provider.rateLimit) {
    return false
  }

  const topics = selectTopicsForAssistant(store.getState(), assistant.id)
  const firstTopic = topics[0]

  if (!firstTopic) {
    return false
  }

  const topicId = firstTopic.id
  const messages = selectMessagesForTopic(store.getState(), topicId)

  if (!messages || messages.length <= 1) {
    return false
  }

  const now = Date.now()
  const lastMessage = messages[messages.length - 1]
  const lastMessageTime = new Date(lastMessage.createdAt).getTime()
  const timeDiff = now - lastMessageTime
  const rateLimitMs = provider.rateLimit * 1000

  if (timeDiff < rateLimitMs) {
    const waitTimeSeconds = Math.ceil((rateLimitMs - timeDiff) / 1000)

    window.message.warning({
      content: t('message.warning.rate.limit', { seconds: waitTimeSeconds }),
      duration: 5,
      key: 'rate-limit-message'
    })
    return true
  }

  return false
}<|MERGE_RESOLUTION|>--- conflicted
+++ resolved
@@ -6,12 +6,8 @@
 import store from '@renderer/store'
 import { messageBlocksSelectors, removeManyBlocks } from '@renderer/store/messageBlock'
 import { selectMessagesForTopic } from '@renderer/store/newMessage'
-<<<<<<< HEAD
 import { selectTopicsForAssistant } from '@renderer/store/topics'
-import type { Assistant, FileType, Model, Topic, Usage } from '@renderer/types'
-=======
 import type { Assistant, FileMetadata, Model, Topic, Usage } from '@renderer/types'
->>>>>>> 5b9ff305
 import { FileTypes } from '@renderer/types'
 import type { Message, MessageBlock } from '@renderer/types/newMessage'
 import { AssistantMessageStatus, MessageBlockStatus, MessageBlockType } from '@renderer/types/newMessage'
