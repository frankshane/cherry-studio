--- conflicted
+++ resolved
@@ -144,11 +144,7 @@
         }
         default: {
           // Handle unknown chunk types or log an error
-<<<<<<< HEAD
-          // console.warn(`Unknown chunk type: ${data.type}`)
-=======
           logger.warn(`Unknown chunk type: ${data.type}`)
->>>>>>> 82923a7c
         }
       }
     } catch (error) {
