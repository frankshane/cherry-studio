--- conflicted
+++ resolved
@@ -1,13 +1,8 @@
 import { GoogleGenAI } from '@google/genai'
-<<<<<<< HEAD
+import { loggerService } from '@logger'
 import { createVertexProvider, isVertexProvider } from '@renderer/hooks/useVertexAI'
-import { Provider, VertexProvider } from '@renderer/types'
-=======
-import { loggerService } from '@logger'
-import { getVertexAILocation, getVertexAIProjectId, getVertexAIServiceAccount } from '@renderer/hooks/useVertexAI'
-import { Model, Provider } from '@renderer/types'
+import { Model, Provider, VertexProvider } from '@renderer/types'
 import { isEmpty } from 'lodash'
->>>>>>> 82923a7c
 
 import { AnthropicVertexClient } from '../anthropic/AnthropicVertexClient'
 import { GeminiAPIClient } from './GeminiAPIClient'
@@ -16,24 +11,18 @@
 export class VertexAPIClient extends GeminiAPIClient {
   private authHeaders?: Record<string, string>
   private authHeadersExpiry?: number
-<<<<<<< HEAD
+  private anthropicVertexClient: AnthropicVertexClient
   private vertexProvider: VertexProvider
 
   constructor(provider: Provider) {
     super(provider)
-
+    this.anthropicVertexClient = new AnthropicVertexClient(provider)
     // 如果传入的是普通 Provider，转换为 VertexProvider
     if (isVertexProvider(provider)) {
       this.vertexProvider = provider
     } else {
       this.vertexProvider = createVertexProvider(provider)
     }
-=======
-  private anthropicVertexClient: AnthropicVertexClient
-
-  constructor(provider: Provider) {
-    super(provider)
-    this.anthropicVertexClient = new AnthropicVertexClient(provider)
   }
 
   override getClientCompatibilityType(model?: Model): string[] {
@@ -67,7 +56,6 @@
 
   override getBaseURL() {
     return this.formatApiHost(this.provider.apiHost)
->>>>>>> 82923a7c
   }
 
   override async getSdkInstance() {
