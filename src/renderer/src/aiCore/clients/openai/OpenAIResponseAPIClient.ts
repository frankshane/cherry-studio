--- conflicted
+++ resolved
@@ -9,11 +9,7 @@
   isSupportVerbosityModel,
   isVisionModel
 } from '@renderer/config/models'
-<<<<<<< HEAD
-import { isSupportDeveloperRoleProvider, isSupportStreamOptionsProvider } from '@renderer/config/providers'
-=======
 import { isSupportDeveloperRoleProvider } from '@renderer/config/providers'
->>>>>>> 6b8ba9d2
 import { estimateTextTokens } from '@renderer/services/TokenService'
 import {
   FileMetadata,
@@ -447,16 +443,12 @@
 
         tools = tools.concat(extraTools)
 
-<<<<<<< HEAD
-        const shouldIncludeStreamOptions = streamOutput && isSupportStreamOptionsProvider(this.provider)
-=======
         const reasoningEffort = this.getReasoningEffort(assistant, model)
 
         // minimal cannot be used with web_search tool
         if (isGPT5SeriesModel(model) && reasoningEffort.reasoning?.effort === 'minimal' && enableWebSearch) {
           reasoningEffort.reasoning.effort = 'low'
         }
->>>>>>> 6b8ba9d2
 
         const commonParams: OpenAIResponseSdkParams = {
           model: model.id,
@@ -472,8 +464,6 @@
           tools: !isEmpty(tools) ? tools : undefined,
           // groq 有不同的 service tier 配置，不符合 openai 接口类型
           service_tier: this.getServiceTier(model) as OpenAIServiceTier,
-<<<<<<< HEAD
-=======
           ...(isSupportVerbosityModel(model)
             ? {
                 text: {
@@ -481,7 +471,6 @@
                 }
               }
             : {}),
->>>>>>> 6b8ba9d2
           ...(this.getReasoningEffort(assistant, model) as OpenAI.Reasoning),
           // 只在对话场景下应用自定义参数，避免影响翻译、总结等其他业务逻辑
           // 注意：用户自定义参数总是应该覆盖其他参数
