--- conflicted
+++ resolved
@@ -22,11 +22,7 @@
   --selection-toolbar-logo-border-style: solid; // default: none
   --selection-toolbar-logo-border-color: rgba(255, 255, 255, 0.2);
   --selection-toolbar-logo-margin: 0; // default: 0
-<<<<<<< HEAD
-  --selection-toolbar-logo-padding: 0 8px; // default: 0 8px
-=======
   --selection-toolbar-logo-padding: 0 6px 0 8px; // default: 0 4px 0 8px
->>>>>>> 2fad7c0f
   --selection-toolbar-logo-background: transparent; // default: transparent
 
   // DO NOT MODIFY THESE VALUES, IF YOU DON'T KNOW WHAT YOU ARE DOING
