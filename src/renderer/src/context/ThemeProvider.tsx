--- conflicted
+++ resolved
@@ -45,16 +45,18 @@
   }
 
   useEffect(() => {
-    // Set initial theme and OS attributes on body
+    window.api?.setTheme(settedTheme || actualTheme)
+  }, [settedTheme, actualTheme])
+
+  useEffect(() => {
+    document.body.setAttribute('theme-mode', settedTheme)
+    tailwindThemeChange(settedTheme)
+  }, [settedTheme])
+
+  useEffect(() => {
     document.body.setAttribute('os', isMac ? 'mac' : 'windows')
     document.body.setAttribute('theme-mode', actualTheme)
 
-<<<<<<< HEAD
-  useEffect(() => {
-    document.body.setAttribute('theme-mode', effectiveTheme)
-    tailwindThemeChange(effectiveTheme)
-  }, [effectiveTheme])
-=======
     // if theme is old auto, then set theme to system
     // we can delete this after next big release
     if (settedTheme !== ThemeMode.dark && settedTheme !== ThemeMode.light && settedTheme !== ThemeMode.system) {
@@ -69,7 +71,6 @@
       setActualTheme(actualTheme)
     })
   }, [actualTheme, initUserTheme, setSettedTheme, settedTheme])
->>>>>>> e13b1364
 
   useEffect(() => {
     window.api.setTheme(settedTheme)
