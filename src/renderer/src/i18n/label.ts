/**
 * 对于需要动态获取的翻译文本：
 * 1. 储存 key -> i18n-key 的 keyMap
 * 2. 通过函数翻译文本
 */

import { loggerService } from '@logger'
<<<<<<< HEAD
=======
import { ThinkingOption } from '@renderer/types'
>>>>>>> 6b8ba9d2

import i18n from './index'

const t = i18n.t

const logger = loggerService.withContext('i18n:label')

const getLabel = (key: string, keyMap: Record<string, string>, fallback?: string) => {
  const result = keyMap[key]
  if (result) {
    return t(result)
  } else {
    logger.error(`Missing key ${key}`)
    return fallback ?? key
  }
}

const providerKeyMap = {
  '302ai': 'provider.302ai',
  aihubmix: 'provider.aihubmix',
  alayanew: 'provider.alayanew',
  anthropic: 'provider.anthropic',
  'aws-bedrock': 'provider.aws-bedrock',
  'azure-openai': 'provider.azure-openai',
  baichuan: 'provider.baichuan',
  'baidu-cloud': 'provider.baidu-cloud',
  burncloud: 'provider.burncloud',
  cephalon: 'provider.cephalon',
  copilot: 'provider.copilot',
  dashscope: 'provider.dashscope',
  deepseek: 'provider.deepseek',
  dmxapi: 'provider.dmxapi',
  doubao: 'provider.doubao',
  fireworks: 'provider.fireworks',
  gemini: 'provider.gemini',
  'gitee-ai': 'provider.gitee-ai',
  github: 'provider.github',
  gpustack: 'provider.gpustack',
  grok: 'provider.grok',
  groq: 'provider.groq',
  hunyuan: 'provider.hunyuan',
  hyperbolic: 'provider.hyperbolic',
  infini: 'provider.infini',
  jina: 'provider.jina',
  lanyun: 'provider.lanyun',
  lmstudio: 'provider.lmstudio',
  minimax: 'provider.minimax',
  mistral: 'provider.mistral',
  modelscope: 'provider.modelscope',
  moonshot: 'provider.moonshot',
  'new-api': 'provider.new-api',
  nvidia: 'provider.nvidia',
  o3: 'provider.o3',
  ocoolai: 'provider.ocoolai',
  ollama: 'provider.ollama',
  openai: 'provider.openai',
  openrouter: 'provider.openrouter',
  perplexity: 'provider.perplexity',
  ph8: 'provider.ph8',
  ppio: 'provider.ppio',
  qiniu: 'provider.qiniu',
  qwenlm: 'provider.qwenlm',
  silicon: 'provider.silicon',
  stepfun: 'provider.stepfun',
  'tencent-cloud-ti': 'provider.tencent-cloud-ti',
  together: 'provider.together',
  tokenflux: 'provider.tokenflux',
  vertexai: 'provider.vertexai',
  voyageai: 'provider.voyageai',
  xirang: 'provider.xirang',
  yi: 'provider.yi',
  zhinao: 'provider.zhinao',
  zhipu: 'provider.zhipu',
  poe: 'provider.poe'
} as const

/**
 * 获取内置供应商的本地化标签
 * @param id - 供应商的id
 * @returns 本地化后的供应商名称
 * @remarks
 * 该函数仅用于获取内置供应商的 i18n label
 *
 * 对于可能处理自定义供应商的情况，使用 getProviderName 或 getFancyProviderName 更安全
 */
export const getProviderLabel = (id: string): string => {
  return getLabel(id, providerKeyMap)
}

const progressKeyMap = {
  completed: 'backup.progress.completed',
  compressing: 'backup.progress.compressing',
  copying_files: 'backup.progress.copying_files',
  preparing: 'backup.progress.preparing',
  title: 'backup.progress.title',
  writing_data: 'backup.progress.writing_data'
} as const

export const getProgressLabel = (key: string): string => {
  return getLabel(key, progressKeyMap)
}

const titleKeyMap = {
  agents: 'title.agents',
  apps: 'title.apps',
  files: 'title.files',
  home: 'title.home',
  knowledge: 'title.knowledge',
  launchpad: 'title.launchpad',
  'mcp-servers': 'title.mcp-servers',
  memories: 'title.memories',
  paintings: 'title.paintings',
  settings: 'title.settings',
  translate: 'title.translate'
} as const

export const getTitleLabel = (key: string): string => {
  return getLabel(key, titleKeyMap)
}

const themeModeKeyMap = {
  dark: 'settings.theme.dark',
  light: 'settings.theme.light',
  system: 'settings.theme.system'
} as const

export const getThemeModeLabel = (key: string): string => {
  return getLabel(key, themeModeKeyMap)
}

const sidebarIconKeyMap = {
  assistants: 'assistants.title',
  agents: 'agents.title',
  paintings: 'paintings.title',
  translate: 'translate.title',
  minapp: 'minapp.title',
  knowledge: 'knowledge.title',
  files: 'files.title'
} as const

export const getSidebarIconLabel = (key: string): string => {
  return getLabel(key, sidebarIconKeyMap)
}

const shortcutKeyMap = {
  action: 'settings.shortcuts.action',
  actions: 'settings.shortcuts.actions',
  clear_shortcut: 'settings.shortcuts.clear_shortcut',
  clear_topic: 'settings.shortcuts.clear_topic',
  copy_last_message: 'settings.shortcuts.copy_last_message',
  enabled: 'settings.shortcuts.enabled',
  exit_fullscreen: 'settings.shortcuts.exit_fullscreen',
  label: 'settings.shortcuts.label',
  mini_window: 'settings.shortcuts.mini_window',
  new_topic: 'settings.shortcuts.new_topic',
  press_shortcut: 'settings.shortcuts.press_shortcut',
  reset_defaults: 'settings.shortcuts.reset_defaults',
  reset_defaults_confirm: 'settings.shortcuts.reset_defaults_confirm',
  reset_to_default: 'settings.shortcuts.reset_to_default',
  search_message: 'settings.shortcuts.search_message',
  search_message_in_chat: 'settings.shortcuts.search_message_in_chat',
  selection_assistant_select_text: 'settings.shortcuts.selection_assistant_select_text',
  selection_assistant_toggle: 'settings.shortcuts.selection_assistant_toggle',
  show_app: 'settings.shortcuts.show_app',
  show_settings: 'settings.shortcuts.show_settings',
  title: 'settings.shortcuts.title',
  toggle_new_context: 'settings.shortcuts.toggle_new_context',
  toggle_show_assistants: 'settings.shortcuts.toggle_show_assistants',
  toggle_show_topics: 'settings.shortcuts.toggle_show_topics',
  zoom_in: 'settings.shortcuts.zoom_in',
  zoom_out: 'settings.shortcuts.zoom_out',
  zoom_reset: 'settings.shortcuts.zoom_reset'
} as const

export const getShortcutLabel = (key: string): string => {
  return getLabel(key, shortcutKeyMap)
}

const selectionDescriptionKeyMap = {
  mac: 'selection.settings.toolbar.trigger_mode.description_note.mac',
  windows: 'selection.settings.toolbar.trigger_mode.description_note.windows'
} as const

export const getSelectionDescriptionLabel = (key: string): string => {
  return getLabel(key, selectionDescriptionKeyMap)
}

const paintingsImageSizeOptionsKeyMap = {
  auto: 'paintings.image_size_options.auto'
} as const

export const getPaintingsImageSizeOptionsLabel = (key: string): string => {
  return getLabel(key, paintingsImageSizeOptionsKeyMap)
}

const paintingsQualityOptionsKeyMap = {
  auto: 'paintings.quality_options.auto',
  high: 'paintings.quality_options.high',
  low: 'paintings.quality_options.low',
  medium: 'paintings.quality_options.medium'
} as const

export const getPaintingsQualityOptionsLabel = (key: string): string => {
  return getLabel(key, paintingsQualityOptionsKeyMap)
}

const paintingsModerationOptionsKeyMap = {
  auto: 'paintings.moderation_options.auto',
  low: 'paintings.moderation_options.low'
} as const

export const getPaintingsModerationOptionsLabel = (key: string): string => {
  return getLabel(key, paintingsModerationOptionsKeyMap)
}

const paintingsBackgroundOptionsKeyMap = {
  auto: 'paintings.background_options.auto',
  opaque: 'paintings.background_options.opaque',
  transparent: 'paintings.background_options.transparent'
} as const

export const getPaintingsBackgroundOptionsLabel = (key: string): string => {
  return getLabel(key, paintingsBackgroundOptionsKeyMap)
}

const mcpTypeKeyMap = {
  inMemory: 'settings.mcp.types.inMemory',
  sse: 'settings.mcp.types.sse',
  stdio: 'settings.mcp.types.stdio',
  streamableHttp: 'settings.mcp.types.streamableHttp'
} as const

export const getMcpTypeLabel = (key: string): string => {
  return getLabel(key, mcpTypeKeyMap)
}

const miniappsStatusKeyMap = {
  visible: 'settings.miniapps.visible',
  disabled: 'settings.miniapps.disabled'
} as const

export const getMiniappsStatusLabel = (key: string): string => {
  return getLabel(key, miniappsStatusKeyMap)
}

const httpMessageKeyMap = {
  '400': 'error.http.400',
  '401': 'error.http.401',
  '403': 'error.http.403',
  '404': 'error.http.404',
  '429': 'error.http.429',
  '500': 'error.http.500',
  '502': 'error.http.502',
  '503': 'error.http.503',
  '504': 'error.http.504'
} as const

export const getHttpMessageLabel = (key: string): string => {
  return getLabel(key, httpMessageKeyMap)
}

<<<<<<< HEAD
const reasoningEffortOptionsKeyMap = {
  auto: 'assistants.settings.reasoning_effort.default',
  high: 'assistants.settings.reasoning_effort.high',
  label: 'assistants.settings.reasoning_effort.label',
  low: 'assistants.settings.reasoning_effort.low',
  medium: 'assistants.settings.reasoning_effort.medium',
  off: 'assistants.settings.reasoning_effort.off'
=======
const reasoningEffortOptionsKeyMap: Record<ThinkingOption, string> = {
  off: 'assistants.settings.reasoning_effort.off',
  minimal: 'assistants.settings.reasoning_effort.minimal',
  high: 'assistants.settings.reasoning_effort.high',
  low: 'assistants.settings.reasoning_effort.low',
  medium: 'assistants.settings.reasoning_effort.medium',
  auto: 'assistants.settings.reasoning_effort.default'
>>>>>>> 6b8ba9d2
} as const

export const getReasoningEffortOptionsLabel = (key: string): string => {
  return getLabel(key, reasoningEffortOptionsKeyMap)
}

const fileFieldKeyMap = {
  created_at: 'files.created_at',
  size: 'files.size',
  name: 'files.name'
} as const

export const getFileFieldLabel = (key: string): string => {
  return getLabel(key, fileFieldKeyMap)
}

const builtInMcpDescriptionKeyMap = {
  '@cherry/mcp-auto-install': 'settings.mcp.builtinServersDescriptions.mcp_auto_install',
  '@cherry/memory': 'settings.mcp.builtinServersDescriptions.mcp_auto_install',
  '@cherry/sequentialthinking': 'settings.mcp.builtinServersDescriptions.sequentialthinking',
  '@cherry/brave-search': 'settings.mcp.builtinServersDescriptions.brave_search',
  '@cherry/fetch': 'settings.mcp.builtinServersDescriptions.fetch',
  '@cherry/filesystem': 'settings.mcp.builtinServersDescriptions.filesystem',
  '@cherry/dify-knowledge': 'settings.mcp.builtinServersDescriptions.dify_knowledge',
  '@cherry/python': 'settings.mcp.builtinServersDescriptions.python'
} as const

export const getBuiltInMcpServerDescriptionLabel = (key: string): string => {
  return getLabel(key, builtInMcpDescriptionKeyMap, t('settings.mcp.builtinServersDescriptions.no'))
}<|MERGE_RESOLUTION|>--- conflicted
+++ resolved
@@ -5,10 +5,6 @@
  */
 
 import { loggerService } from '@logger'
-<<<<<<< HEAD
-=======
-import { ThinkingOption } from '@renderer/types'
->>>>>>> 6b8ba9d2
 
 import i18n from './index'
 
@@ -267,27 +263,19 @@
 } as const
 
 export const getHttpMessageLabel = (key: string): string => {
-  return getLabel(key, httpMessageKeyMap)
-}
-
-<<<<<<< HEAD
-const reasoningEffortOptionsKeyMap = {
-  auto: 'assistants.settings.reasoning_effort.default',
-  high: 'assistants.settings.reasoning_effort.high',
-  label: 'assistants.settings.reasoning_effort.label',
-  low: 'assistants.settings.reasoning_effort.low',
-  medium: 'assistants.settings.reasoning_effort.medium',
-  off: 'assistants.settings.reasoning_effort.off'
-=======
-const reasoningEffortOptionsKeyMap: Record<ThinkingOption, string> = {
-  off: 'assistants.settings.reasoning_effort.off',
-  minimal: 'assistants.settings.reasoning_effort.minimal',
-  high: 'assistants.settings.reasoning_effort.high',
-  low: 'assistants.settings.reasoning_effort.low',
-  medium: 'assistants.settings.reasoning_effort.medium',
-  auto: 'assistants.settings.reasoning_effort.default'
->>>>>>> 6b8ba9d2
-} as const
+  const labelMap = {
+    '400': t('error.http.400'),
+    '401': t('error.http.401'),
+    '403': t('error.http.403'),
+    '404': t('error.http.404'),
+    '429': t('error.http.429'),
+    '500': t('error.http.500'),
+    '502': t('error.http.502'),
+    '503': t('error.http.503'),
+    '504': t('error.http.504')
+  } as const
+  return labelMap[key] ?? key
+}
 
 export const getReasoningEffortOptionsLabel = (key: string): string => {
   return getLabel(key, reasoningEffortOptionsKeyMap)
