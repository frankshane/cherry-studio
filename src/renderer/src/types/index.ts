--- conflicted
+++ resolved
@@ -170,7 +170,6 @@
   extra_headers?: Record<string, string>
 }
 
-<<<<<<< HEAD
 export type Provider = BaseProvider
 
 export interface VertexProvider extends BaseProvider {
@@ -183,8 +182,6 @@
   location: string
 }
 
-export type ProviderType = 'openai' | 'openai-response' | 'anthropic' | 'gemini' | 'azure-openai' | 'vertexai'
-=======
 export type ProviderType =
   | 'openai'
   | 'openai-response'
@@ -194,7 +191,6 @@
   | 'azure-openai'
   | 'vertexai'
   | 'mistral'
->>>>>>> e7d38d34
 
 export type ModelType = 'text' | 'vision' | 'embedding' | 'reasoning' | 'function_calling' | 'web_search'
 
@@ -807,6 +803,7 @@
 }
 
 export type { Message } from './newMessage'
+export * from './tool'
 
 // Memory Service Types
 // ========================================================================
@@ -883,10 +880,5 @@
   offset?: number
 }
 
-<<<<<<< HEAD
-export type { Message } from './newMessage'
-export * from './tool'
-=======
 export interface MemoryDeleteAllOptions extends MemoryEntity {}
-// ========================================================================
->>>>>>> e7d38d34
+// ========================================================================