--- conflicted
+++ resolved
@@ -161,11 +161,7 @@
   notes?: string
 }
 
-<<<<<<< HEAD
-export type ProviderType = 'openai' | 'anthropic' | 'gemini' | 'qwenlm' | 'azure-openai' | 'mistral'
-=======
-export type ProviderType = 'openai' | 'openai-compatible' | 'anthropic' | 'gemini' | 'qwenlm' | 'azure-openai'
->>>>>>> ac0651a9
+export type ProviderType = 'openai' | 'openai-compatible' | 'anthropic' | 'gemini' | 'qwenlm' | 'azure-openai' | 'mistral'
 
 export type ModelType = 'text' | 'vision' | 'embedding' | 'reasoning' | 'function_calling' | 'web_search'
 
