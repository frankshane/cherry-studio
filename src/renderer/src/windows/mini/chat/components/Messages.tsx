import { LoadingOutlined } from '@ant-design/icons'
import Scrollbar from '@renderer/components/Scrollbar'
import { useTopicsForAssistant } from '@renderer/hooks/useAssistant'
import { useTopicMessages } from '@renderer/hooks/useMessageOperations'
<<<<<<< HEAD
import { Assistant } from '@renderer/types'
import { getMainTextContent } from '@renderer/utils/messageUtils/find'
import { last } from 'lodash'
import { FC, useMemo, useRef } from 'react'
import { useHotkeys } from 'react-hotkeys-hook'
import { useTranslation } from 'react-i18next'
=======
import { Assistant, Topic } from '@renderer/types'
import { FC } from 'react'
>>>>>>> 115470fc
import styled from 'styled-components'

import MessageItem from './Message'

interface Props {
  assistant: Assistant
  topic: Topic
  route: string
  isOutputted: boolean
}

interface ContainerProps {
  right?: boolean
}

<<<<<<< HEAD
const Messages: FC<Props> = ({ assistant, route }) => {
  // const [messages, setMessages] = useState<Message[]>([])
  const topics = useTopicsForAssistant(assistant.id)
  const firstTopic = useMemo(() => topics[0], [topics])

  const messages = useTopicMessages(firstTopic?.id || '')
  const containerRef = useRef<HTMLDivElement>(null)
  const messagesRef = useRef(messages)
=======
const Messages: FC<Props> = ({ assistant, topic, route, isOutputted }) => {
  const messages = useTopicMessages(topic.id)
>>>>>>> 115470fc

  return (
    <Container id="messages" key={assistant.id}>
      {!isOutputted && <LoadingOutlined style={{ fontSize: 16 }} spin />}
      {[...messages].reverse().map((message, index) => (
        <MessageItem key={message.id} message={message} index={index} total={messages.length} route={route} />
      ))}
    </Container>
  )
}

const Container = styled(Scrollbar)<ContainerProps>`
  display: flex;
  flex-direction: column-reverse;
  align-items: center;
  padding-bottom: 20px;
  overflow-x: hidden;
  min-width: 100%;
  background-color: transparent !important;
`

export default Messages<|MERGE_RESOLUTION|>--- conflicted
+++ resolved
@@ -2,17 +2,8 @@
 import Scrollbar from '@renderer/components/Scrollbar'
 import { useTopicsForAssistant } from '@renderer/hooks/useAssistant'
 import { useTopicMessages } from '@renderer/hooks/useMessageOperations'
-<<<<<<< HEAD
-import { Assistant } from '@renderer/types'
-import { getMainTextContent } from '@renderer/utils/messageUtils/find'
-import { last } from 'lodash'
-import { FC, useMemo, useRef } from 'react'
-import { useHotkeys } from 'react-hotkeys-hook'
-import { useTranslation } from 'react-i18next'
-=======
 import { Assistant, Topic } from '@renderer/types'
 import { FC } from 'react'
->>>>>>> 115470fc
 import styled from 'styled-components'
 
 import MessageItem from './Message'
@@ -28,19 +19,8 @@
   right?: boolean
 }
 
-<<<<<<< HEAD
-const Messages: FC<Props> = ({ assistant, route }) => {
-  // const [messages, setMessages] = useState<Message[]>([])
-  const topics = useTopicsForAssistant(assistant.id)
-  const firstTopic = useMemo(() => topics[0], [topics])
-
-  const messages = useTopicMessages(firstTopic?.id || '')
-  const containerRef = useRef<HTMLDivElement>(null)
-  const messagesRef = useRef(messages)
-=======
 const Messages: FC<Props> = ({ assistant, topic, route, isOutputted }) => {
   const messages = useTopicMessages(topic.id)
->>>>>>> 115470fc
 
   return (
     <Container id="messages" key={assistant.id}>
