--- conflicted
+++ resolved
@@ -1,6 +1,6 @@
 import SvgSpinners180Ring from '@renderer/components/Icons/SvgSpinners180Ring'
 import ImageViewer from '@renderer/components/ImageViewer'
-import { type ImageMessageBlock, MessageBlockStatus } from '@renderer/types/newMessage'
+import { type ImageMessageBlock } from '@renderer/types/newMessage'
 import React from 'react'
 import styled from 'styled-components'
 
@@ -9,7 +9,6 @@
 }
 
 const ImageBlock: React.FC<Props> = ({ block }) => {
-<<<<<<< HEAD
   if (block.status !== 'success') return <SvgSpinners180Ring />
   const images = block.metadata?.generateImageResponse?.images?.length
     ? block.metadata?.generateImageResponse?.images
@@ -27,30 +26,6 @@
       ))}
     </Container>
   )
-=======
-  if (block.status === MessageBlockStatus.STREAMING || block.status === MessageBlockStatus.PROCESSING)
-    return <SvgSpinners180Ring />
-  if (block.status === MessageBlockStatus.SUCCESS) {
-    const images = block.metadata?.generateImageResponse?.images?.length
-      ? block.metadata?.generateImageResponse?.images
-      : block?.file?.path
-        ? [`file://${block?.file?.path}`]
-        : []
-    return (
-      <Container style={{ marginBottom: 8 }}>
-        {images.map((src, index) => (
-          <ImageViewer
-            src={src}
-            key={`image-${index}`}
-            style={{ maxWidth: 500, maxHeight: 500, padding: 5, borderRadius: 8 }}
-          />
-        ))}
-      </Container>
-    )
-  } else {
-    return <></>
-  }
->>>>>>> 922e1420
 }
 const Container = styled.div`
   display: flex;
