import ContextMenu from '@renderer/components/ContextMenu'
import Favicon from '@renderer/components/Icons/FallbackFavicon'
import { fetchWebContent } from '@renderer/utils/fetch'
import { cleanMarkdownContent } from '@renderer/utils/formats'
import { QueryClient, QueryClientProvider, useQuery } from '@tanstack/react-query'
import { Button, message, Popover, Skeleton } from 'antd'
import { Check, Copy, FileSearch } from 'lucide-react'
import React, { useState } from 'react'
import { useTranslation } from 'react-i18next'
import styled from 'styled-components'

export interface Citation {
  number: number
  url: string
  title?: string
  hostname?: string
  content?: string
  showFavicon?: boolean
  type?: string
  metadata?: Record<string, any>
}

interface CitationsListProps {
  citations: Citation[]
}

const queryClient = new QueryClient({
  defaultOptions: {
    queries: {
      staleTime: Infinity,
      gcTime: Infinity,
      refetchOnWindowFocus: false,
      retry: false
    }
  }
})

/**
 * 限制文本长度
 * @param text
 * @param maxLength
 */
const truncateText = (text: string, maxLength = 100) => {
  if (!text) return ''
  return text.length > maxLength ? text.slice(0, maxLength) + '...' : text
}

const CitationsList: React.FC<CitationsListProps> = ({ citations }) => {
  const { t } = useTranslation()

  const previewItems = citations.slice(0, 3)
  const count = citations.length
  if (!count) return null

  const popoverContent = (
    <div>
      {citations.map((citation) => (
        <PopoverContentItem key={citation.url || citation.number}>
          {citation.type === 'websearch' ? (
            <PopoverContent>
              <WebSearchCitation citation={citation} />
            </PopoverContent>
          ) : (
            <KnowledgePopoverContent>
              <KnowledgeCitation citation={citation} />
            </KnowledgePopoverContent>
          )}
        </PopoverContentItem>
      ))}
    </div>
  )

  return (
    <QueryClientProvider client={queryClient}>
      <Popover
        arrow={false}
        content={popoverContent}
        title={
          <div
            style={{
              padding: '8px 12px 8px',
              marginBottom: -8,
              fontWeight: 'bold',
              borderBottom: '0.5px solid var(--color-border)'
            }}>
            {t('message.citations')}
          </div>
        }
        placement="right"
        trigger="hover"
        styles={{
          body: {
            padding: '0 0 8px 0'
          }
        }}>
        <OpenButton type="text">
          <PreviewIcons>
            {previewItems.map((c, i) => (
              <PreviewIcon key={i} style={{ zIndex: previewItems.length - i }}>
                {c.type === 'websearch' && c.url ? (
                  <Favicon hostname={new URL(c.url).hostname} alt={c.title || ''} />
                ) : (
                  <FileSearch width={16} />
                )}
              </PreviewIcon>
            ))}
          </PreviewIcons>
          {t('message.citation', { count })}
        </OpenButton>
<<<<<<< HEAD

        <Drawer
          title={t('message.citations')}
          placement="right"
          onClose={() => setOpen(false)}
          open={open}
          width={680}
          styles={{ header: { border: 'none' }, body: { paddingTop: 0 } }}
          destroyOnClose={false}>
          {open &&
            citations.map((citation) => (
              <HStack key={citation.url || citation.number} style={{ alignItems: 'center', gap: 8, marginBottom: 12 }}>
                {citation.type === 'websearch' && <WebSearchCitation citation={citation} />}
                {citation.type === 'memory' && (
                  <KnowledgeCitation
                    citation={{
                      ...citation,
                      title: citation.title || t('message.memory'),
                      showFavicon: false
                    }}
                  />
                )}
                {citation.type === 'knowledge' && <KnowledgeCitation citation={{ ...citation, showFavicon: true }} />}
              </HStack>
            ))}
        </Drawer>
      </>
=======
      </Popover>
>>>>>>> ece59cfa
    </QueryClientProvider>
  )
}

const handleLinkClick = (url: string, event: React.MouseEvent) => {
  event.preventDefault()
  if (url.startsWith('http')) window.open(url, '_blank', 'noopener,noreferrer')
  else window.api.file.openPath(url)
}

const CopyButton: React.FC<{ content: string }> = ({ content }) => {
  const [copied, setCopied] = useState(false)
  const { t } = useTranslation()

  const handleCopy = () => {
    if (!content) return
    navigator.clipboard
      .writeText(content)
      .then(() => {
        setCopied(true)
        message.success(t('common.copied'))
        setTimeout(() => setCopied(false), 2000)
      })
      .catch(() => {
        message.error(t('message.copy.failed'))
      })
  }

  return <CopyIconWrapper onClick={handleCopy}>{copied ? <Check size={14} /> : <Copy size={14} />}</CopyIconWrapper>
}

const WebSearchCitation: React.FC<{ citation: Citation }> = ({ citation }) => {
  const { data: fetchedContent, isLoading } = useQuery({
    queryKey: ['webContent', citation.url],
    queryFn: async () => {
      if (!citation.url) return ''
      const res = await fetchWebContent(citation.url, 'markdown')
      return cleanMarkdownContent(res.content)
    },
    enabled: Boolean(citation.url),
    select: (content) => truncateText(content, 100)
  })

  return (
    <ContextMenu>
      <WebSearchCard>
        <WebSearchCardHeader>
          {citation.showFavicon && citation.url && (
            <Favicon hostname={new URL(citation.url).hostname} alt={citation.title || citation.hostname || ''} />
          )}
          <CitationLink className="text-nowrap" href={citation.url} onClick={(e) => handleLinkClick(citation.url, e)}>
            {citation.title || <span className="hostname">{citation.hostname}</span>}
          </CitationLink>

          <CitationIndex>{citation.number}</CitationIndex>
          {fetchedContent && <CopyButton content={fetchedContent} />}
        </WebSearchCardHeader>
        {isLoading ? (
          <Skeleton active paragraph={{ rows: 1 }} title={false} />
        ) : (
          <WebSearchCardContent className="selectable-text">{fetchedContent}</WebSearchCardContent>
        )}
      </WebSearchCard>
    </ContextMenu>
  )
}

const KnowledgeCitation: React.FC<{ citation: Citation }> = ({ citation }) => {
  return (
    <ContextMenu>
      <WebSearchCard>
        <WebSearchCardHeader>
          {citation.showFavicon && <FileSearch width={16} />}
          <CitationLink className="text-nowrap" href={citation.url} onClick={(e) => handleLinkClick(citation.url, e)}>
            {/* example title: User/path/example.pdf */}
            {citation.title?.split('/').pop()}
          </CitationLink>

          <CitationIndex>{citation.number}</CitationIndex>
          {citation.content && <CopyButton content={citation.content} />}
        </WebSearchCardHeader>
        <WebSearchCardContent className="selectable-text">{citation.content && citation.content}</WebSearchCardContent>
      </WebSearchCard>
    </ContextMenu>
  )
}

const OpenButton = styled(Button)`
  display: flex;
  align-items: center;
  padding: 3px 8px;
  margin: 8px 0;
  align-self: flex-start;
  font-size: 12px;
  background-color: var(--color-background-soft);
  border-radius: var(--list-item-border-radius);
`

const PreviewIcons = styled.div`
  display: flex;
  align-items: center;
`

const PreviewIcon = styled.div`
  width: 24px;
  height: 24px;
  border-radius: 50%;
  overflow: hidden;
  display: flex;
  align-items: center;
  justify-content: center;
  background: var(--color-background-soft);
  border: 1px solid var(--color-border);
  margin-left: -8px;
  color: var(--color-text-2);

  &:first-child {
    margin-left: 0;
  }
`

const CitationIndex = styled.div`
  width: 14px;
  height: 14px;
  display: flex;
  align-items: center;
  justify-content: center;
  border-radius: 50%;
  background-color: var(--color-reference);
  font-size: 10px;
  line-height: 1.6;
  color: var(--color-reference-text);
  flex-shrink: 0;
  opacity: 1;
  transition: opacity 0.3s ease;
`

const CitationLink = styled.a`
  font-size: 14px;
  line-height: 1.6;
  color: var(--color-text-1);
  text-decoration: none;
  flex: 1;
  .hostname {
    color: var(--color-link);
  }
`

const CopyIconWrapper = styled.div`
  cursor: pointer;
  display: flex;
  align-items: center;
  justify-content: center;
  color: var(--color-text-2);
  opacity: 0;
  padding: 4px;
  border-radius: 4px;
  position: absolute;
  right: 0;
  top: 50%;
  transform: translateY(-50%);
  transition: opacity 0.3s ease;

  &:hover {
    opacity: 1;
    background-color: var(--color-background-soft);
  }
`

const WebSearchCard = styled.div`
  display: flex;
  flex-direction: column;
  width: 100%;
  padding: 12px 0;
  transition: all 0.3s ease;
  position: relative;
  &:hover {
    ${CopyIconWrapper} {
      opacity: 1;
    }
    ${CitationIndex} {
      opacity: 0;
    }
  }
`

const WebSearchCardHeader = styled.div`
  display: flex;
  flex-direction: row;
  align-items: center;
  gap: 8px;
  margin-bottom: 6px;
  width: 100%;
  position: relative;
`

const WebSearchCardContent = styled.div`
  font-size: 13px;
  line-height: 1.6;
  color: var(--color-text-2);
  user-select: text;
  cursor: text;
  word-break: break-all;

  &.selectable-text {
    -webkit-user-select: text;
    -moz-user-select: text;
    -ms-user-select: text;
    user-select: text;
  }
`

const PopoverContent = styled.div`
  max-width: min(400px, 60vw);
  max-height: 60vh;
  padding: 0 12px;
`

const KnowledgePopoverContent = styled(PopoverContent)`
  max-width: 600px;
`

const PopoverContentItem = styled.div`
  border-bottom: 0.5px solid var(--color-border);
  &:last-child {
    border-bottom: none;
  }
`

export default CitationsList<|MERGE_RESOLUTION|>--- conflicted
+++ resolved
@@ -107,37 +107,7 @@
           </PreviewIcons>
           {t('message.citation', { count })}
         </OpenButton>
-<<<<<<< HEAD
-
-        <Drawer
-          title={t('message.citations')}
-          placement="right"
-          onClose={() => setOpen(false)}
-          open={open}
-          width={680}
-          styles={{ header: { border: 'none' }, body: { paddingTop: 0 } }}
-          destroyOnClose={false}>
-          {open &&
-            citations.map((citation) => (
-              <HStack key={citation.url || citation.number} style={{ alignItems: 'center', gap: 8, marginBottom: 12 }}>
-                {citation.type === 'websearch' && <WebSearchCitation citation={citation} />}
-                {citation.type === 'memory' && (
-                  <KnowledgeCitation
-                    citation={{
-                      ...citation,
-                      title: citation.title || t('message.memory'),
-                      showFavicon: false
-                    }}
-                  />
-                )}
-                {citation.type === 'knowledge' && <KnowledgeCitation citation={{ ...citation, showFavicon: true }} />}
-              </HStack>
-            ))}
-        </Drawer>
-      </>
-=======
       </Popover>
->>>>>>> ece59cfa
     </QueryClientProvider>
   )
 }
