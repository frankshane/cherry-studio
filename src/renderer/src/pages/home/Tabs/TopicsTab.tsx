--- conflicted
+++ resolved
@@ -561,11 +561,7 @@
 
   &.active {
     background-color: var(--color-list-item);
-<<<<<<< HEAD
-
-=======
     box-shadow: 0 1px 2px 0 rgba(0, 0, 0, 0.05);
->>>>>>> 0de9e5eb
     .menu {
       opacity: 1;
 
