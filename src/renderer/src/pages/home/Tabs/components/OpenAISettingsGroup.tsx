--- conflicted
+++ resolved
@@ -1,36 +1,9 @@
 import Selector from '@renderer/components/Selector'
-<<<<<<< HEAD
-import { isSupportedReasoningEffortOpenAIModel, isSupportFlexServiceTierModel } from '@renderer/config/models'
-=======
-import {
-  isSupportedReasoningEffortOpenAIModel,
-  isSupportFlexServiceTierModel,
-  isSupportVerbosityModel
-} from '@renderer/config/models'
->>>>>>> 6b8ba9d2
-import { isSupportServiceTierProvider } from '@renderer/config/providers'
-import { useProvider } from '@renderer/hooks/useProvider'
 import { SettingDivider, SettingRow } from '@renderer/pages/settings'
 import { CollapsibleSettingGroup } from '@renderer/pages/settings/SettingGroup'
 import { RootState, useAppDispatch } from '@renderer/store'
-<<<<<<< HEAD
-import { setOpenAISummaryText } from '@renderer/store/settings'
-=======
-import { setOpenAISummaryText, setOpenAIVerbosity } from '@renderer/store/settings'
->>>>>>> 6b8ba9d2
-import {
-  GroqServiceTiers,
-  Model,
-  OpenAIServiceTier,
-  OpenAIServiceTiers,
-  OpenAISummaryText,
-  ServiceTier,
-  SystemProviderIds
-} from '@renderer/types'
-<<<<<<< HEAD
-=======
-import { OpenAIVerbosity } from '@types'
->>>>>>> 6b8ba9d2
+import { setOpenAIServiceTier, setOpenAISummaryText } from '@renderer/store/settings'
+import { OpenAIServiceTier, OpenAISummaryText } from '@renderer/types'
 import { Tooltip } from 'antd'
 import { CircleHelp } from 'lucide-react'
 import { FC, useCallback, useEffect, useMemo } from 'react'
@@ -46,25 +19,9 @@
 
 const OpenAISettingsGroup: FC<Props> = ({ model, providerId, SettingGroup, SettingRowTitleSmall }) => {
   const { t } = useTranslation()
-  const { provider, updateProvider } = useProvider(providerId)
-<<<<<<< HEAD
-=======
-  const verbosity = useSelector((state: RootState) => state.settings.openAI.verbosity)
->>>>>>> 6b8ba9d2
   const summaryText = useSelector((state: RootState) => state.settings.openAI.summaryText)
   const serviceTierMode = provider.serviceTier
   const dispatch = useAppDispatch()
-
-  const isOpenAIReasoning =
-    isSupportedReasoningEffortOpenAIModel(model) &&
-    !model.id.includes('o1-pro') &&
-    (provider.type === 'openai-response' || provider.id === 'aihubmix')
-<<<<<<< HEAD
-=======
-  const isSupportVerbosity = isSupportVerbosityModel(model)
->>>>>>> 6b8ba9d2
-  const isSupportServiceTier = isSupportServiceTierProvider(provider)
-  const isSupportedFlexServiceTier = isSupportFlexServiceTierModel(model)
 
   const setSummaryText = useCallback(
     (value: OpenAISummaryText) => {
@@ -74,18 +31,8 @@
   )
 
   const setServiceTierMode = useCallback(
-    (value: ServiceTier) => {
-      updateProvider({ serviceTier: value })
-<<<<<<< HEAD
-=======
-    },
-    [updateProvider]
-  )
-
-  const setVerbosity = useCallback(
-    (value: OpenAIVerbosity) => {
-      dispatch(setOpenAIVerbosity(value))
->>>>>>> 6b8ba9d2
+    (value: OpenAIServiceTier) => {
+      dispatch(setOpenAIServiceTier(value))
     },
     [updateProvider]
   )
@@ -178,59 +125,26 @@
         setServiceTierMode(OpenAIServiceTiers.auto)
       }
     }
-  }, [provider.id, serviceTierMode, serviceTierOptions, setServiceTierMode])
-
-<<<<<<< HEAD
-  if (!isOpenAIReasoning && !isSupportServiceTier) {
-=======
-  if (!isOpenAIReasoning && !isSupportServiceTier && !isSupportVerbosity) {
->>>>>>> 6b8ba9d2
-    return null
-  }
+  }, [serviceTierMode, serviceTierOptions, setServiceTierMode])
 
   return (
     <CollapsibleSettingGroup title={t('settings.openai.title')} defaultExpanded={true}>
       <SettingGroup>
-        {isSupportServiceTier && (
-<<<<<<< HEAD
-          <SettingRow>
-            <SettingRowTitleSmall>
-              {t('settings.openai.service_tier.title')}{' '}
-              <Tooltip title={t('settings.openai.service_tier.tip')}>
-                <CircleHelp size={14} style={{ marginLeft: 4 }} color="var(--color-text-2)" />
-              </Tooltip>
-            </SettingRowTitleSmall>
-            <Selector
-              value={serviceTierMode}
-              onChange={(value) => {
-                setServiceTierMode(value as OpenAIServiceTier)
-              }}
-              options={serviceTierOptions}
-              placeholder={t('settings.openai.service_tier.auto')}
-            />
-          </SettingRow>
-=======
-          <>
-            <SettingRow>
-              <SettingRowTitleSmall>
-                {t('settings.openai.service_tier.title')}{' '}
-                <Tooltip title={t('settings.openai.service_tier.tip')}>
-                  <CircleHelp size={14} style={{ marginLeft: 4 }} color="var(--color-text-2)" />
-                </Tooltip>
-              </SettingRowTitleSmall>
-              <Selector
-                value={serviceTierMode}
-                onChange={(value) => {
-                  setServiceTierMode(value as OpenAIServiceTier)
-                }}
-                options={serviceTierOptions}
-                placeholder={t('settings.openai.service_tier.auto')}
-              />
-            </SettingRow>
-            {(isOpenAIReasoning || isSupportVerbosity) && <SettingDivider />}
-          </>
->>>>>>> 6b8ba9d2
-        )}
+        <SettingRow>
+          <SettingRowTitleSmall>
+            {t('settings.openai.service_tier.title')}{' '}
+            <Tooltip title={t('settings.openai.service_tier.tip')}>
+              <CircleHelp size={14} style={{ marginLeft: 4 }} color="var(--color-text-2)" />
+            </Tooltip>
+          </SettingRowTitleSmall>
+          <Selector
+            value={serviceTierMode}
+            onChange={(value) => {
+              setServiceTierMode(value as OpenAIServiceTier)
+            }}
+            options={serviceTierOptions}
+          />
+        </SettingRow>
         {isOpenAIReasoning && (
           <>
             <SettingRow>
