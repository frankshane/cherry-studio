--- conflicted
+++ resolved
@@ -37,17 +37,13 @@
 import type { MessageInputBaseParams } from '@renderer/types/newMessage'
 import { classNames, delay, formatFileSize, getFileExtension } from '@renderer/utils'
 import { formatQuotedText } from '@renderer/utils/formats'
-<<<<<<< HEAD
-import { getFilesFromDropEvent, getSendMessageShortcutLabel, isSendMessageKeyPressed } from '@renderer/utils/input'
-import { isSupportedToolUse } from '@renderer/utils/mcp-tools'
-=======
 import {
   getFilesFromDropEvent,
   getSendMessageShortcutLabel,
   getTextFromDropEvent,
   isSendMessageKeyPressed
 } from '@renderer/utils/input'
->>>>>>> 82923a7c
+import { isSupportedToolUse } from '@renderer/utils/mcp-tools'
 import { getLanguageByLangcode } from '@renderer/utils/translate'
 import { documentExts, imageExts, textExts } from '@shared/config/constant'
 import { IpcChannel } from '@shared/IpcChannel'
@@ -231,10 +227,6 @@
       const uploadedFiles = await FileManager.uploadFiles(files)
 
       const baseUserMessage: MessageInputBaseParams = { assistant, topic, content: text }
-<<<<<<< HEAD
-=======
-      logger.info('baseUserMessage', baseUserMessage)
->>>>>>> 82923a7c
 
       // getUserMessage()
       if (uploadedFiles) {
