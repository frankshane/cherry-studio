--- conflicted
+++ resolved
@@ -50,27 +50,13 @@
   const providerItems = useMemo<QuickPanelListItem[]>(() => {
     const isWebSearchModelEnabled = assistant.model && isWebSearchModel(assistant.model)
 
-<<<<<<< HEAD
-    const items: QuickPanelListItem[] = providers.map((p) => ({
-      label: p.name,
-      description: WebSearchService.isWebSearchEnabled(p.id)
-        ? hasObjectKey(p, 'apiKey')
-          ? t('settings.tool.websearch.apikey')
-          : t('settings.tool.websearch.free')
-        : t('chat.input.web_search.enable_content'),
-      icon: <Globe />,
-      isSelected: p.id === assistant?.webSearchProviderId,
-      disabled: !WebSearchService.isWebSearchEnabled(p.id),
-      action: () => updateSelectedWebSearchProvider(p.id)
-    }))
-=======
     const items: QuickPanelListItem[] = providers
       .map((p) => ({
         label: p.name,
         description: WebSearchService.isWebSearchEnabled(p.id)
           ? hasObjectKey(p, 'apiKey')
-            ? t('settings.websearch.apikey')
-            : t('settings.websearch.free')
+            ? t('settings.tool.websearch.apikey')
+            : t('settings.tool.websearch.free')
           : t('chat.input.web_search.enable_content'),
         icon: <Globe />,
         isSelected: p.id === assistant?.webSearchProviderId,
@@ -91,7 +77,6 @@
         action: () => updateSelectedWebSearchBuiltin()
       })
     }
->>>>>>> 2ba4e51e
 
     items.push({
       label: t('chat.input.web_search.settings'),
