--- conflicted
+++ resolved
@@ -10,6 +10,7 @@
   PencilRuler,
   Rocket,
   Settings2,
+  SquareTerminal,
   TextCursorInput,
   Zap
 } from 'lucide-react'
@@ -51,15 +52,6 @@
               {t('settings.model')}
             </MenuItem>
           </MenuItemLink>
-<<<<<<< HEAD
-          <MenuItemLink to="/settings/web-search">
-            <MenuItem className={isRoute('/settings/web-search')}>
-              <Globe size={18} />
-              {t('settings.websearch.title')}
-            </MenuItem>
-          </MenuItemLink>
-=======
->>>>>>> 5b9ff305
           <MenuItemLink to="/settings/general">
             <MenuItem className={isRoute('/settings/general')}>
               <Settings2 size={18} />
@@ -132,14 +124,8 @@
               }
             />
             <Route path="model" element={<ModelSettings />} />
-<<<<<<< HEAD
-            <Route path="web-search" element={<WebSearchSettings />} />
-            <Route path="general" element={<GeneralSettings />} />
-=======
             <Route path="tool/*" element={<ToolSettings />} />
-            <Route path="mcp/*" element={<MCPSettings />} />
             <Route path="general/*" element={<GeneralSettings />} />
->>>>>>> 5b9ff305
             <Route path="display" element={<DisplaySettings />} />
             <Route path="shortcut" element={<ShortcutSettings />} />
             <Route path="quickAssistant" element={<QuickAssistantSettings />} />
