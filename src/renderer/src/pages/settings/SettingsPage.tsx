import { Navbar, NavbarCenter } from '@renderer/components/app/Navbar'
import ModelSettings from '@renderer/pages/settings/ModelSettings/ModelSettings'
import {
  Cloud,
  Command,
  HardDrive,
  Info,
  MonitorCog,
  Package,
  PencilRuler,
  Rocket,
  Settings2,
  SquareTerminal,
  TextCursorInput,
  Volume2,
  Zap
} from 'lucide-react'
// 导入useAppSelector
import { FC } from 'react'
import { useTranslation } from 'react-i18next'
import { Link, Route, Routes, useLocation } from 'react-router-dom'
import styled from 'styled-components'

import AboutSettings from './AboutSettings'
import DataSettings from './DataSettings/DataSettings'
import DisplaySettings from './DisplaySettings/DisplaySettings'
import GeneralSettings from './GeneralSettings'
import MCPSettings from './MCPSettings'
import { McpSettingsNavbar } from './MCPSettings/McpSettingsNavbar'
import ProvidersList from './ProviderSettings'
import QuickAssistantSettings from './QuickAssistantSettings'
import QuickPhraseSettings from './QuickPhraseSettings'
import SelectionAssistantSettings from './SelectionAssistantSettings/SelectionAssistantSettings'
import ShortcutSettings from './ShortcutSettings'
<<<<<<< HEAD
import TTSSettings from './TTSSettings'
import WebSearchSettings from './WebSearchSettings'
=======
import ToolSettings from './ToolSettings'
>>>>>>> 2fad7c0f

const SettingsPage: FC = () => {
  const { pathname } = useLocation()
  const { t } = useTranslation()

  const isRoute = (path: string): string => (pathname.startsWith(path) ? 'active' : '')

  return (
    <Container>
      <Navbar>
        <NavbarCenter style={{ borderRight: 'none' }}>{t('settings.title')}</NavbarCenter>
        {pathname.includes('/settings/mcp') && <McpSettingsNavbar />}
      </Navbar>
      <ContentContainer id="content-container">
        <SettingMenus>
          <MenuItemLink to="/settings/provider">
            <MenuItem className={isRoute('/settings/provider')}>
              <Cloud size={18} />
              {t('settings.provider.title')}
            </MenuItem>
          </MenuItemLink>
          <MenuItemLink to="/settings/model">
            <MenuItem className={isRoute('/settings/model')}>
              <Package size={18} />
              {t('settings.model')}
            </MenuItem>
          </MenuItemLink>
          <MenuItemLink to="/settings/tool">
            <MenuItem className={isRoute('/settings/tool')}>
              <PencilRuler size={18} />
              {t('settings.tool.title')}
            </MenuItem>
          </MenuItemLink>
          <MenuItemLink to="/settings/tts">
            <MenuItem className={isRoute('/settings/tts')}>
              <Volume2 size={18} />
              {t('settings.tts.title')}
            </MenuItem>
          </MenuItemLink>
          <MenuItemLink to="/settings/mcp">
            <MenuItem className={isRoute('/settings/mcp')}>
              <SquareTerminal size={18} />
              {t('settings.mcp.title')}
            </MenuItem>
          </MenuItemLink>
          <MenuItemLink to="/settings/general">
            <MenuItem className={isRoute('/settings/general')}>
              <Settings2 size={18} />
              {t('settings.general')}
            </MenuItem>
          </MenuItemLink>
          <MenuItemLink to="/settings/display">
            <MenuItem className={isRoute('/settings/display')}>
              <MonitorCog size={18} />
              {t('settings.display.title')}
            </MenuItem>
          </MenuItemLink>
          <MenuItemLink to="/settings/shortcut">
            <MenuItem className={isRoute('/settings/shortcut')}>
              <Command size={18} />
              {t('settings.shortcuts.title')}
            </MenuItem>
          </MenuItemLink>
          <MenuItemLink to="/settings/quickAssistant">
            <MenuItem className={isRoute('/settings/quickAssistant')}>
              <Rocket size={18} />
              {t('settings.quickAssistant.title')}
            </MenuItem>
          </MenuItemLink>
          <MenuItemLink to="/settings/selectionAssistant">
            <MenuItem className={isRoute('/settings/selectionAssistant')}>
              <TextCursorInput size={18} />
              {t('selection.name')}
            </MenuItem>
          </MenuItemLink>
          <MenuItemLink to="/settings/quickPhrase">
            <MenuItem className={isRoute('/settings/quickPhrase')}>
              <Zap size={18} />
              {t('settings.quickPhrase.title')}
            </MenuItem>
          </MenuItemLink>
          <MenuItemLink to="/settings/data">
            <MenuItem className={isRoute('/settings/data')}>
              <HardDrive size={18} />
              {t('settings.data.title')}
            </MenuItem>
          </MenuItemLink>
          <MenuItemLink to="/settings/about">
            <MenuItem className={isRoute('/settings/about')}>
              <Info size={18} />
              {t('settings.about')}
            </MenuItem>
          </MenuItemLink>
        </SettingMenus>
        <SettingContent>
          <Routes>
            <Route path="provider" element={<ProvidersList />} />
            <Route path="model" element={<ModelSettings />} />
<<<<<<< HEAD
            <Route path="web-search" element={<WebSearchSettings />} />
            <Route path="tts" element={<TTSSettings />} />
=======
            <Route path="tool/*" element={<ToolSettings />} />
>>>>>>> 2fad7c0f
            <Route path="mcp/*" element={<MCPSettings />} />
            <Route path="general/*" element={<GeneralSettings />} />
            <Route path="display" element={<DisplaySettings />} />
            <Route path="shortcut" element={<ShortcutSettings />} />
            <Route path="quickAssistant" element={<QuickAssistantSettings />} />
            <Route path="selectionAssistant" element={<SelectionAssistantSettings />} />
            <Route path="data" element={<DataSettings />} />
            <Route path="about" element={<AboutSettings />} />
            <Route path="quickPhrase" element={<QuickPhraseSettings />} />
          </Routes>
        </SettingContent>
      </ContentContainer>
    </Container>
  )
}

const Container = styled.div`
  display: flex;
  flex-direction: column;
  flex: 1;
`

const ContentContainer = styled.div`
  display: flex;
  flex: 1;
  flex-direction: row;
`

const SettingMenus = styled.ul`
  display: flex;
  flex-direction: column;
  min-width: var(--settings-width);
  border-right: 0.5px solid var(--color-border);
  padding: 10px;
  user-select: none;
`

const MenuItemLink = styled(Link)`
  text-decoration: none;
  color: var(--color-text-1);
  margin-bottom: 5px;
`

const MenuItem = styled.li`
  display: flex;
  flex-direction: row;
  align-items: center;
  gap: 8px;
  padding: 6px 10px;
  width: 100%;
  cursor: pointer;
  border-radius: var(--list-item-border-radius);
  font-weight: 500;
  transition: all 0.2s ease-in-out;
  border: 0.5px solid transparent;
  .anticon {
    font-size: 16px;
    opacity: 0.8;
  }
  .iconfont {
    font-size: 18px;
    line-height: 18px;
    opacity: 0.7;
    margin-left: -1px;
  }
  &:hover {
    background: var(--color-background-soft);
  }
  &.active {
    background: var(--color-background-soft);
    border: 0.5px solid var(--color-border);
  }
`

const SettingContent = styled.div`
  display: flex;
  height: 100%;
  flex: 1;
  border-right: 0.5px solid var(--color-border);
`

export default SettingsPage<|MERGE_RESOLUTION|>--- conflicted
+++ resolved
@@ -32,12 +32,8 @@
 import QuickPhraseSettings from './QuickPhraseSettings'
 import SelectionAssistantSettings from './SelectionAssistantSettings/SelectionAssistantSettings'
 import ShortcutSettings from './ShortcutSettings'
-<<<<<<< HEAD
+import ToolSettings from './ToolSettings'
 import TTSSettings from './TTSSettings'
-import WebSearchSettings from './WebSearchSettings'
-=======
-import ToolSettings from './ToolSettings'
->>>>>>> 2fad7c0f
 
 const SettingsPage: FC = () => {
   const { pathname } = useLocation()
@@ -136,12 +132,8 @@
           <Routes>
             <Route path="provider" element={<ProvidersList />} />
             <Route path="model" element={<ModelSettings />} />
-<<<<<<< HEAD
-            <Route path="web-search" element={<WebSearchSettings />} />
             <Route path="tts" element={<TTSSettings />} />
-=======
             <Route path="tool/*" element={<ToolSettings />} />
->>>>>>> 2fad7c0f
             <Route path="mcp/*" element={<MCPSettings />} />
             <Route path="general/*" element={<GeneralSettings />} />
             <Route path="display" element={<DisplaySettings />} />
