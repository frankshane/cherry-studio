--- conflicted
+++ resolved
@@ -273,21 +273,12 @@
 )
 
 export function isFunctionCallingModel(model?: Model): boolean {
-  if (!model || isEmbeddingModel(model) || isRerankModel(model)) {
-    return false
-  }
-
-<<<<<<< HEAD
-  if (model.type?.includes('function_calling')) {
-    return true
-  }
-
-  if (isEmbeddingModel(model) || isGenerateImageModel(model)) {
-    return false
-=======
+  if (!model || isEmbeddingModel(model) || isRerankModel(model) || isGenerateImageModel(model)) {
+    return false
+  }
+
   if (isUserSelectedModelType(model, 'function_calling') !== undefined) {
     return isUserSelectedModelType(model, 'function_calling')!
->>>>>>> 82923a7c
   }
 
   if (model.provider === 'qiniu') {
@@ -3114,16 +3105,12 @@
   'gemini-.*-pro.*$': { min: 128, max: 32768 },
 
   // Qwen models
-<<<<<<< HEAD
-  'qwen-plus(-.*)?$': { min: 0, max: 38912 },
-=======
   'qwen3-235b-a22b-thinking-2507$': { min: 0, max: 81_920 },
   'qwen3-30b-a3b-thinking-2507$': { min: 0, max: 81_920 },
   'qwen-plus-2025-07-28$': { min: 0, max: 81_920 },
   'qwen3-1\\.7b$': { min: 0, max: 30_720 },
   'qwen3-0\\.6b$': { min: 0, max: 30_720 },
   'qwen-plus-.*$': { min: 0, max: 38912 },
->>>>>>> 82923a7c
   'qwen-turbo-.*$': { min: 0, max: 38912 },
   'qwen3-.*$': { min: 1024, max: 38912 },
 
