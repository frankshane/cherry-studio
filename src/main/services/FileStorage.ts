--- conflicted
+++ resolved
@@ -282,20 +282,6 @@
     }
   }
 
-<<<<<<< HEAD
-  public base64File = async (
-    _: Electron.IpcMainInvokeEvent,
-    filePath: string
-  ): Promise<{ data: string; mime: string }> => {
-    const fileBuffer = await fs.promises.readFile(filePath)
-    return {
-      data: fileBuffer.toString('base64'),
-      mime: 'application/pdf'
-    }
-  }
-
-  public binaryFile = async (_: Electron.IpcMainInvokeEvent, id: string): Promise<{ data: Buffer; mime: string }> => {
-=======
   public base64File = async (_: Electron.IpcMainInvokeEvent, id: string): Promise<{ data: string; mime: string }> => {
     const filePath = path.join(this.storageDir, id)
     const buffer = await fs.promises.readFile(filePath)
@@ -305,7 +291,6 @@
   }
 
   public binaryImage = async (_: Electron.IpcMainInvokeEvent, id: string): Promise<{ data: Buffer; mime: string }> => {
->>>>>>> ac0651a9
     const filePath = path.join(this.storageDir, id)
     const data = await fs.promises.readFile(filePath)
     const mime = `image/${path.extname(filePath).slice(1)}`
