import fs from 'node:fs'
import { arch } from 'node:os'

import { isMac, isWin } from '@main/constant'
import { getBinaryPath, isBinaryExists, runInstallScript } from '@main/utils/process'
import { handleZoomFactor } from '@main/utils/zoom'
import { FeedUrl } from '@shared/config/constant'
import { IpcChannel } from '@shared/IpcChannel'
<<<<<<< HEAD
import { FileMetadata, Provider, Shortcut, ThemeMode } from '@types'
import { BrowserWindow, ipcMain, session, shell } from 'electron'
=======
import { Shortcut, ThemeMode } from '@types'
import { BrowserWindow, dialog, ipcMain, session, shell } from 'electron'
>>>>>>> 28b58d8e
import log from 'electron-log'
import { Notification } from 'src/renderer/src/types/notification'

import AppUpdater from './services/AppUpdater'
import BackupManager from './services/BackupManager'
import { configManager } from './services/ConfigManager'
import CopilotService from './services/CopilotService'
import { ExportService } from './services/ExportService'
import FileStorage from './services/FileStorage'
import FileService from './services/FileSystemService'
import KnowledgeService from './services/KnowledgeService'
import mcpService from './services/MCPService'
import NotificationService from './services/NotificationService'
import * as NutstoreService from './services/NutstoreService'
import ObsidianVaultService from './services/ObsidianVaultService'
import { ProxyConfig, proxyManager } from './services/ProxyManager'
import { FileServiceManager } from './services/remotefile/FileServiceManager'
import { searchService } from './services/SearchService'
import { SelectionService } from './services/SelectionService'
import { registerShortcuts, unregisterAllShortcuts } from './services/ShortcutService'
import storeSyncService from './services/StoreSyncService'
import { themeService } from './services/ThemeService'
import VertexAIService from './services/VertexAIService'
import { setOpenLinkExternal } from './services/WebviewService'
import { windowService } from './services/WindowService'
import { calculateDirectorySize, getResourcePath } from './utils'
import { decrypt, encrypt } from './utils/aes'
import { getCacheDir, getConfigDir, getFilesDir, hasWritePermission, updateConfig } from './utils/file'
import { compress, decompress } from './utils/zip'

const fileManager = new FileStorage()
const backupManager = new BackupManager()
const exportService = new ExportService(fileManager)
const obsidianVaultService = new ObsidianVaultService()
const vertexAIService = VertexAIService.getInstance()

export function registerIpc(mainWindow: BrowserWindow, app: Electron.App) {
  const appUpdater = new AppUpdater(mainWindow)
  const notificationService = new NotificationService(mainWindow)

  ipcMain.handle(IpcChannel.App_Info, () => ({
    version: app.getVersion(),
    isPackaged: app.isPackaged,
    appPath: app.getAppPath(),
    filesPath: getFilesDir(),
    configPath: getConfigDir(),
    appDataPath: app.getPath('userData'),
    resourcesPath: getResourcePath(),
    logsPath: log.transports.file.getFile().path,
    arch: arch(),
    isPortable: isWin && 'PORTABLE_EXECUTABLE_DIR' in process.env
  }))

  ipcMain.handle(IpcChannel.App_Proxy, async (_, proxy: string) => {
    let proxyConfig: ProxyConfig

    if (proxy === 'system') {
      proxyConfig = { mode: 'system' }
    } else if (proxy) {
      proxyConfig = { mode: 'custom', url: proxy }
    } else {
      proxyConfig = { mode: 'none' }
    }

    await proxyManager.configureProxy(proxyConfig)
  })

  ipcMain.handle(IpcChannel.App_Reload, () => mainWindow.reload())
  ipcMain.handle(IpcChannel.Open_Website, (_, url: string) => shell.openExternal(url))

  // Update
  ipcMain.handle(IpcChannel.App_ShowUpdateDialog, () => appUpdater.showUpdateDialog(mainWindow))

  // language
  ipcMain.handle(IpcChannel.App_SetLanguage, (_, language) => {
    configManager.setLanguage(language)
  })

  // launch on boot
  ipcMain.handle(IpcChannel.App_SetLaunchOnBoot, (_, openAtLogin: boolean) => {
    // Set login item settings for windows and mac
    // linux is not supported because it requires more file operations
    if (isWin || isMac) {
      app.setLoginItemSettings({ openAtLogin })
    }
  })

  // launch to tray
  ipcMain.handle(IpcChannel.App_SetLaunchToTray, (_, isActive: boolean) => {
    configManager.setLaunchToTray(isActive)
  })

  // tray
  ipcMain.handle(IpcChannel.App_SetTray, (_, isActive: boolean) => {
    configManager.setTray(isActive)
  })

  // to tray on close
  ipcMain.handle(IpcChannel.App_SetTrayOnClose, (_, isActive: boolean) => {
    configManager.setTrayOnClose(isActive)
  })

  // auto update
  ipcMain.handle(IpcChannel.App_SetAutoUpdate, (_, isActive: boolean) => {
    appUpdater.setAutoUpdate(isActive)
    configManager.setAutoUpdate(isActive)
  })

  ipcMain.handle(IpcChannel.App_SetFeedUrl, (_, feedUrl: FeedUrl) => {
    appUpdater.setFeedUrl(feedUrl)
  })

  ipcMain.handle(IpcChannel.Config_Set, (_, key: string, value: any, isNotify: boolean = false) => {
    configManager.set(key, value, isNotify)
  })

  ipcMain.handle(IpcChannel.Config_Get, (_, key: string) => {
    return configManager.get(key)
  })

  // theme
  ipcMain.handle(IpcChannel.App_SetTheme, (_, theme: ThemeMode) => {
    themeService.setTheme(theme)
  })

  ipcMain.handle(IpcChannel.App_HandleZoomFactor, (_, delta: number, reset: boolean = false) => {
    const windows = BrowserWindow.getAllWindows()
    handleZoomFactor(windows, delta, reset)
    return configManager.getZoomFactor()
  })

  // clear cache
  ipcMain.handle(IpcChannel.App_ClearCache, async () => {
    const sessions = [session.defaultSession, session.fromPartition('persist:webview')]

    try {
      await Promise.all(
        sessions.map(async (session) => {
          await session.clearCache()
          await session.clearStorageData({
            storages: ['cookies', 'filesystem', 'shadercache', 'websql', 'serviceworkers', 'cachestorage']
          })
        })
      )
      await fileManager.clearTemp()
      await fs.writeFileSync(log.transports.file.getFile().path, '')
      return { success: true }
    } catch (error: any) {
      log.error('Failed to clear cache:', error)
      return { success: false, error: error.message }
    }
  })

  // get cache size
  ipcMain.handle(IpcChannel.App_GetCacheSize, async () => {
    const cachePath = getCacheDir()
    log.info(`Calculating cache size for path: ${cachePath}`)

    try {
      const sizeInBytes = await calculateDirectorySize(cachePath)
      const sizeInMB = (sizeInBytes / (1024 * 1024)).toFixed(2)
      return `${sizeInMB}`
    } catch (error: any) {
      log.error(`Failed to calculate cache size for ${cachePath}: ${error.message}`)
      return '0'
    }
  })

  let preventQuitListener: ((event: Electron.Event) => void) | null = null
  ipcMain.handle(IpcChannel.App_SetStopQuitApp, (_, stop: boolean = false, reason: string = '') => {
    if (stop) {
      // Only add listener if not already added
      if (!preventQuitListener) {
        preventQuitListener = (event: Electron.Event) => {
          event.preventDefault()
          notificationService.sendNotification({
            title: reason,
            message: reason
          } as Notification)
        }
        app.on('before-quit', preventQuitListener)
      }
    } else {
      // Remove listener if it exists
      if (preventQuitListener) {
        app.removeListener('before-quit', preventQuitListener)
        preventQuitListener = null
      }
    }
  })

  // Select app data path
  ipcMain.handle(IpcChannel.App_Select, async (_, options: Electron.OpenDialogOptions) => {
    try {
      const { canceled, filePaths } = await dialog.showOpenDialog(options)
      if (canceled || filePaths.length === 0) {
        return null
      }
      return filePaths[0]
    } catch (error: any) {
      log.error('Failed to select app data path:', error)
      return null
    }
  })

  ipcMain.handle(IpcChannel.App_HasWritePermission, async (_, filePath: string) => {
    return hasWritePermission(filePath)
  })

  // Set app data path
  ipcMain.handle(IpcChannel.App_SetAppDataPath, async (_, filePath: string) => {
    updateConfig(filePath)
    app.setPath('userData', filePath)
  })

  // Copy user data to new location
  ipcMain.handle(IpcChannel.App_Copy, async (_, oldPath: string, newPath: string) => {
    try {
      await fs.promises.cp(oldPath, newPath, { recursive: true })
      return { success: true }
    } catch (error: any) {
      log.error('Failed to copy user data:', error)
      return { success: false, error: error.message }
    }
  })

  // Relaunch app
  ipcMain.handle(IpcChannel.App_RelaunchApp, () => {
    app.relaunch()
    app.exit(0)
  })

  // check for update
  ipcMain.handle(IpcChannel.App_CheckForUpdate, async () => {
    return await appUpdater.checkForUpdates()
  })

  // notification
  ipcMain.handle(IpcChannel.Notification_Send, async (_, notification: Notification) => {
    await notificationService.sendNotification(notification)
  })
  ipcMain.handle(IpcChannel.Notification_OnClick, (_, notification: Notification) => {
    mainWindow.webContents.send('notification-click', notification)
  })

  // zip
  ipcMain.handle(IpcChannel.Zip_Compress, (_, text: string) => compress(text))
  ipcMain.handle(IpcChannel.Zip_Decompress, (_, text: Buffer) => decompress(text))

  // system
  ipcMain.handle(IpcChannel.System_GetDeviceType, () => (isMac ? 'mac' : isWin ? 'windows' : 'linux'))
  ipcMain.handle(IpcChannel.System_GetHostname, () => require('os').hostname())
  ipcMain.handle(IpcChannel.System_ToggleDevTools, (e) => {
    const win = BrowserWindow.fromWebContents(e.sender)
    win && win.webContents.toggleDevTools()
  })

  // backup
  ipcMain.handle(IpcChannel.Backup_Backup, backupManager.backup)
  ipcMain.handle(IpcChannel.Backup_Restore, backupManager.restore)
  ipcMain.handle(IpcChannel.Backup_BackupToWebdav, backupManager.backupToWebdav)
  ipcMain.handle(IpcChannel.Backup_RestoreFromWebdav, backupManager.restoreFromWebdav)
  ipcMain.handle(IpcChannel.Backup_ListWebdavFiles, backupManager.listWebdavFiles)
  ipcMain.handle(IpcChannel.Backup_CheckConnection, backupManager.checkConnection)
  ipcMain.handle(IpcChannel.Backup_CreateDirectory, backupManager.createDirectory)
  ipcMain.handle(IpcChannel.Backup_DeleteWebdavFile, backupManager.deleteWebdavFile)

  // file
  ipcMain.handle(IpcChannel.File_Open, fileManager.open)
  ipcMain.handle(IpcChannel.File_OpenPath, fileManager.openPath)
  ipcMain.handle(IpcChannel.File_Save, fileManager.save)
  ipcMain.handle(IpcChannel.File_Select, fileManager.selectFile)
  ipcMain.handle(IpcChannel.File_Upload, fileManager.uploadFile)
  ipcMain.handle(IpcChannel.File_Clear, fileManager.clear)
  ipcMain.handle(IpcChannel.File_Read, fileManager.readFile)
  ipcMain.handle(IpcChannel.File_Delete, fileManager.deleteFile)
  ipcMain.handle('file:deleteDir', fileManager.deleteDir)
  ipcMain.handle(IpcChannel.File_Get, fileManager.getFile)
  ipcMain.handle(IpcChannel.File_SelectFolder, fileManager.selectFolder)
  ipcMain.handle(IpcChannel.File_CreateTempFile, fileManager.createTempFile)
  ipcMain.handle(IpcChannel.File_Write, fileManager.writeFile)
  ipcMain.handle(IpcChannel.File_WriteWithId, fileManager.writeFileWithId)
  ipcMain.handle(IpcChannel.File_SaveImage, fileManager.saveImage)
  ipcMain.handle(IpcChannel.File_Base64Image, fileManager.base64Image)
  ipcMain.handle(IpcChannel.File_SaveBase64Image, fileManager.saveBase64Image)
  ipcMain.handle(IpcChannel.File_Base64File, fileManager.base64File)
  ipcMain.handle(IpcChannel.File_GetPdfInfo, fileManager.pdfPageCount)
  ipcMain.handle(IpcChannel.File_Download, fileManager.downloadFile)
  ipcMain.handle(IpcChannel.File_Copy, fileManager.copyFile)
  ipcMain.handle(IpcChannel.File_BinaryImage, fileManager.binaryImage)

  // file service
  ipcMain.handle(IpcChannel.FileService_Upload, async (_, provider: Provider, file: FileMetadata) => {
    const service = FileServiceManager.getInstance().getService(provider)
    return await service.uploadFile(file)
  })

  ipcMain.handle(IpcChannel.FileService_List, async (_, provider: Provider) => {
    const service = FileServiceManager.getInstance().getService(provider)
    return await service.listFiles()
  })

  ipcMain.handle(IpcChannel.FileService_Delete, async (_, provider: Provider, fileId: string) => {
    const service = FileServiceManager.getInstance().getService(provider)
    return await service.deleteFile(fileId)
  })

  ipcMain.handle(IpcChannel.FileService_Retrieve, async (_, provider: Provider, fileId: string) => {
    const service = FileServiceManager.getInstance().getService(provider)
    return await service.retrieveFile(fileId)
  })

  // fs
  ipcMain.handle(IpcChannel.Fs_Read, FileService.readFile)

  // export
  ipcMain.handle(IpcChannel.Export_Word, exportService.exportToWord)

  // open path
  ipcMain.handle(IpcChannel.Open_Path, async (_, path: string) => {
    await shell.openPath(path)
  })

  // shortcuts
  ipcMain.handle(IpcChannel.Shortcuts_Update, (_, shortcuts: Shortcut[]) => {
    configManager.setShortcuts(shortcuts)
    // Refresh shortcuts registration
    if (mainWindow) {
      unregisterAllShortcuts()
      registerShortcuts(mainWindow)
    }
  })

  // knowledge base
  ipcMain.handle(IpcChannel.KnowledgeBase_Create, KnowledgeService.create)
  ipcMain.handle(IpcChannel.KnowledgeBase_Reset, KnowledgeService.reset)
  ipcMain.handle(IpcChannel.KnowledgeBase_Delete, KnowledgeService.delete)
  ipcMain.handle(IpcChannel.KnowledgeBase_Add, KnowledgeService.add)
  ipcMain.handle(IpcChannel.KnowledgeBase_Remove, KnowledgeService.remove)
  ipcMain.handle(IpcChannel.KnowledgeBase_Search, KnowledgeService.search)
  ipcMain.handle(IpcChannel.KnowledgeBase_Rerank, KnowledgeService.rerank)
  ipcMain.handle(IpcChannel.KnowledgeBase_Check_Quota, KnowledgeService.checkQuota)

  // window
  ipcMain.handle(IpcChannel.Windows_SetMinimumSize, (_, width: number, height: number) => {
    mainWindow?.setMinimumSize(width, height)
  })

  ipcMain.handle(IpcChannel.Windows_ResetMinimumSize, () => {
    mainWindow?.setMinimumSize(1080, 600)
    const [width, height] = mainWindow?.getSize() ?? [1080, 600]
    if (width < 1080) {
      mainWindow?.setSize(1080, height)
    }
  })

  // VertexAI
  ipcMain.handle(IpcChannel.VertexAI_GetAuthHeaders, async (_, params) => {
    return vertexAIService.getAuthHeaders(params)
  })

  ipcMain.handle(IpcChannel.VertexAI_ClearAuthCache, async (_, projectId: string, clientEmail?: string) => {
    vertexAIService.clearAuthCache(projectId, clientEmail)
  })

  // mini window
  ipcMain.handle(IpcChannel.MiniWindow_Show, () => windowService.showMiniWindow())
  ipcMain.handle(IpcChannel.MiniWindow_Hide, () => windowService.hideMiniWindow())
  ipcMain.handle(IpcChannel.MiniWindow_Close, () => windowService.closeMiniWindow())
  ipcMain.handle(IpcChannel.MiniWindow_Toggle, () => windowService.toggleMiniWindow())
  ipcMain.handle(IpcChannel.MiniWindow_SetPin, (_, isPinned) => windowService.setPinMiniWindow(isPinned))

  // aes
  ipcMain.handle(IpcChannel.Aes_Encrypt, (_, text: string, secretKey: string, iv: string) =>
    encrypt(text, secretKey, iv)
  )
  ipcMain.handle(IpcChannel.Aes_Decrypt, (_, encryptedData: string, iv: string, secretKey: string) =>
    decrypt(encryptedData, iv, secretKey)
  )

  // Register MCP handlers
  ipcMain.handle(IpcChannel.Mcp_RemoveServer, mcpService.removeServer)
  ipcMain.handle(IpcChannel.Mcp_RestartServer, mcpService.restartServer)
  ipcMain.handle(IpcChannel.Mcp_StopServer, mcpService.stopServer)
  ipcMain.handle(IpcChannel.Mcp_ListTools, mcpService.listTools)
  ipcMain.handle(IpcChannel.Mcp_CallTool, mcpService.callTool)
  ipcMain.handle(IpcChannel.Mcp_ListPrompts, mcpService.listPrompts)
  ipcMain.handle(IpcChannel.Mcp_GetPrompt, mcpService.getPrompt)
  ipcMain.handle(IpcChannel.Mcp_ListResources, mcpService.listResources)
  ipcMain.handle(IpcChannel.Mcp_GetResource, mcpService.getResource)
  ipcMain.handle(IpcChannel.Mcp_GetInstallInfo, mcpService.getInstallInfo)
  ipcMain.handle(IpcChannel.Mcp_CheckConnectivity, mcpService.checkMcpConnectivity)

  ipcMain.handle(IpcChannel.App_IsBinaryExist, (_, name: string) => isBinaryExists(name))
  ipcMain.handle(IpcChannel.App_GetBinaryPath, (_, name: string) => getBinaryPath(name))
  ipcMain.handle(IpcChannel.App_InstallUvBinary, () => runInstallScript('install-uv.js'))
  ipcMain.handle(IpcChannel.App_InstallBunBinary, () => runInstallScript('install-bun.js'))

  //copilot
  ipcMain.handle(IpcChannel.Copilot_GetAuthMessage, CopilotService.getAuthMessage)
  ipcMain.handle(IpcChannel.Copilot_GetCopilotToken, CopilotService.getCopilotToken)
  ipcMain.handle(IpcChannel.Copilot_SaveCopilotToken, CopilotService.saveCopilotToken)
  ipcMain.handle(IpcChannel.Copilot_GetToken, CopilotService.getToken)
  ipcMain.handle(IpcChannel.Copilot_Logout, CopilotService.logout)
  ipcMain.handle(IpcChannel.Copilot_GetUser, CopilotService.getUser)

  // Obsidian service
  ipcMain.handle(IpcChannel.Obsidian_GetVaults, () => {
    return obsidianVaultService.getVaults()
  })

  ipcMain.handle(IpcChannel.Obsidian_GetFiles, (_event, vaultName) => {
    return obsidianVaultService.getFilesByVaultName(vaultName)
  })

  // nutstore
  ipcMain.handle(IpcChannel.Nutstore_GetSsoUrl, NutstoreService.getNutstoreSSOUrl)
  ipcMain.handle(IpcChannel.Nutstore_DecryptToken, (_, token: string) => NutstoreService.decryptToken(token))
  ipcMain.handle(IpcChannel.Nutstore_GetDirectoryContents, (_, token: string, path: string) =>
    NutstoreService.getDirectoryContents(token, path)
  )

  // search window
  ipcMain.handle(IpcChannel.SearchWindow_Open, async (_, uid: string) => {
    await searchService.openSearchWindow(uid)
  })
  ipcMain.handle(IpcChannel.SearchWindow_Close, async (_, uid: string) => {
    await searchService.closeSearchWindow(uid)
  })
  ipcMain.handle(IpcChannel.SearchWindow_OpenUrl, async (_, uid: string, url: string) => {
    return await searchService.openUrlInSearchWindow(uid, url)
  })

  // webview
  ipcMain.handle(IpcChannel.Webview_SetOpenLinkExternal, (_, webviewId: number, isExternal: boolean) =>
    setOpenLinkExternal(webviewId, isExternal)
  )

  // store sync
  storeSyncService.registerIpcHandler()

  // selection assistant
  SelectionService.registerIpcHandler()

  ipcMain.handle(IpcChannel.App_QuoteToMain, (_, text: string) => windowService.quoteToMainWindow(text))
}<|MERGE_RESOLUTION|>--- conflicted
+++ resolved
@@ -6,13 +6,8 @@
 import { handleZoomFactor } from '@main/utils/zoom'
 import { FeedUrl } from '@shared/config/constant'
 import { IpcChannel } from '@shared/IpcChannel'
-<<<<<<< HEAD
 import { FileMetadata, Provider, Shortcut, ThemeMode } from '@types'
-import { BrowserWindow, ipcMain, session, shell } from 'electron'
-=======
-import { Shortcut, ThemeMode } from '@types'
 import { BrowserWindow, dialog, ipcMain, session, shell } from 'electron'
->>>>>>> 28b58d8e
 import log from 'electron-log'
 import { Notification } from 'src/renderer/src/types/notification'
 
