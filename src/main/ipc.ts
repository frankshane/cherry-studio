--- conflicted
+++ resolved
@@ -7,13 +7,8 @@
 import { handleZoomFactor } from '@main/utils/zoom'
 import { UpgradeChannel } from '@shared/config/constant'
 import { IpcChannel } from '@shared/IpcChannel'
-<<<<<<< HEAD
 import { FileMetadata, Provider, Shortcut, ThemeMode } from '@types'
-import { BrowserWindow, dialog, ipcMain, session, shell, webContents } from 'electron'
-=======
-import { Shortcut, ThemeMode } from '@types'
 import { BrowserWindow, dialog, ipcMain, session, shell, systemPreferences, webContents } from 'electron'
->>>>>>> b1c88116
 import log from 'electron-log'
 import { Notification } from 'src/renderer/src/types/notification'
 
