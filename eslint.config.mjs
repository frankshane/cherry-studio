import electronConfigPrettier from '@electron-toolkit/eslint-config-prettier'
import tseslint from '@electron-toolkit/eslint-config-ts'
import eslint from '@eslint/js'
import eslintReact from '@eslint-react/eslint-plugin'
import { defineConfig } from 'eslint/config'
import reactHooks from 'eslint-plugin-react-hooks'
import simpleImportSort from 'eslint-plugin-simple-import-sort'
import unusedImports from 'eslint-plugin-unused-imports'

export default defineConfig([
  eslint.configs.recommended,
  tseslint.configs.recommended,
  electronConfigPrettier,
  eslintReact.configs['recommended-typescript'],
  reactHooks.configs['recommended-latest'],
  {
    plugins: {
      'simple-import-sort': simpleImportSort,
      'unused-imports': unusedImports
    },
    rules: {
      '@typescript-eslint/explicit-function-return-type': 'off',
      '@typescript-eslint/no-explicit-any': 'off',
      '@typescript-eslint/no-non-null-asserted-optional-chain': 'off',
      'simple-import-sort/imports': 'error',
      'simple-import-sort/exports': 'error',
      'unused-imports/no-unused-imports': 'error',
      '@eslint-react/no-prop-types': 'error',
      'prettier/prettier': ['error', { endOfLine: 'auto' }]
    }
  },
  // Configuration for ensuring compatibility with the original ESLint(8.x) rules
  ...[
    {
      rules: {
        '@typescript-eslint/no-require-imports': 'off',
        '@typescript-eslint/no-unused-vars': ['error', { caughtErrors: 'none' }],
        '@typescript-eslint/no-unused-expressions': 'off',
        '@typescript-eslint/no-empty-object-type': 'off',
        '@eslint-react/hooks-extra/no-direct-set-state-in-use-effect': 'off',
        '@eslint-react/web-api/no-leaked-event-listener': 'off',
        '@eslint-react/web-api/no-leaked-timeout': 'off',
        '@eslint-react/no-unknown-property': 'off',
        '@eslint-react/no-nested-component-definitions': 'off',
        '@eslint-react/dom/no-dangerously-set-innerhtml': 'off',
        '@eslint-react/no-array-index-key': 'off',
        '@eslint-react/no-unstable-default-props': 'off',
        '@eslint-react/no-unstable-context-value': 'off',
        '@eslint-react/hooks-extra/prefer-use-state-lazy-initialization': 'off',
        '@eslint-react/hooks-extra/no-unnecessary-use-prefix': 'off',
        '@eslint-react/no-children-to-array': 'off'
      }
    }
  ],
  {
    ignores: [
      'node_modules/**',
<<<<<<< HEAD
      'dist/**',
      'out/**',
      '.gitignore',
      'scripts/cloudflare-worker.js',
      'src/renderer/src/integration/nutstore/sso/lib/**'
=======
      'build/**',
      'dist/**',
      'out/**',
      'local/**',
      '.yarn/**',
      '.gitignore',
      'scripts/cloudflare-worker.js',
      'src/main/integration/nutstore/sso/lib/**'
>>>>>>> 91794338
    ]
  }
])<|MERGE_RESOLUTION|>--- conflicted
+++ resolved
@@ -55,13 +55,6 @@
   {
     ignores: [
       'node_modules/**',
-<<<<<<< HEAD
-      'dist/**',
-      'out/**',
-      '.gitignore',
-      'scripts/cloudflare-worker.js',
-      'src/renderer/src/integration/nutstore/sso/lib/**'
-=======
       'build/**',
       'dist/**',
       'out/**',
@@ -70,7 +63,6 @@
       '.gitignore',
       'scripts/cloudflare-worker.js',
       'src/main/integration/nutstore/sso/lib/**'
->>>>>>> 91794338
     ]
   }
 ])